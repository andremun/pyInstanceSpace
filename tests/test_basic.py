--- conflicted
+++ resolved
@@ -16,12 +16,7 @@
         None
 
     """
-<<<<<<< HEAD
-    assert True, "Something is wrong with the Github Workflow - " \
-                 "please contact kharek@student.unimelb.edu.au"
-=======
     assert True, (
         "Something is wrong with the Github Workflow - "
         "please contact kharek@student.unimelb.edu.au"
-    )
->>>>>>> f410c41e
+    )