--- conflicted
+++ resolved
@@ -17,9 +17,6 @@
         None
 
     """
-<<<<<<< HEAD
-    # string = True
-=======
->>>>>>> 709340ad
+
     assert True, "Something is wrong with the Github Workflow - " \
                  "please contact kharek@student.unimelb.edu.au"