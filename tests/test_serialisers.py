"""Test module for serialisers."""

import os
import shutil
import zipfile
from dataclasses import dataclass
from pathlib import Path
from typing import Any

import numpy as np
import pandas as pd
from numpy.typing import NDArray
from scipy.io import loadmat
from shapely.geometry import Polygon

from matilda.data.model import (
    CloisterOut,
    Data,
    FeatSel,
    Footprint,
    PilotOut,
    PrelimOut,
    PythiaOut,
    SiftedOut,
    TraceOut,
)
from matilda.data.options import (
    AutoOptions,
    BoundOptions,
    CloisterOptions,
    InstanceSpaceOptions,
    NormOptions,
    OutputOptions,
    ParallelOptions,
    PerformanceOptions,
    PilotOptions,
    PythiaOptions,
    SelvarsOptions,
    SiftedOptions,
    TraceOptions,
)
from matilda.model import Model

script_dir = Path(__file__).parent

# Clear the output before running the test
for directory in ["csv", "web", "png"]:
    output_directory = script_dir / "test_data/serialisers/actual_output" / directory
    for file in os.listdir(output_directory):
        if ".gitignore" not in file:
            Path(output_directory / file).unlink()


@dataclass
class _MatlabResults:
    workspace_data: dict  # type: ignore
    s_data: dict  # type: ignore
    clean_trace: dict  # type: ignore

    def __init__(self) -> None:
        self.workspace_data = loadmat(
            script_dir / "test_data/serialisers/input/workspace.mat",
            simplify_cells=True,
            chars_as_strings=True,
        )

        self.s_data = loadmat(
            script_dir / "test_data/serialisers/input/S.mat",
            chars_as_strings=True,
            simplify_cells=True,
        )

        self.clean_trace = loadmat(
            script_dir / "test_data/serialisers/input/clean_trace.mat",
            chars_as_strings=True,
            simplify_cells=True,
        )["clean_trace"]

    def get_model(self) -> Model:
        opts = self.workspace_data["model"]["opts"]
        parallel_options = ParallelOptions(
            flag=opts["parallel"]["flag"],
            n_cores=opts["parallel"]["ncores"],
        )
        performance_options = PerformanceOptions(
            max_perf=opts["perf"]["MaxPerf"],
            abs_perf=opts["perf"]["AbsPerf"],
            epsilon=opts["perf"]["epsilon"],
            beta_threshold=opts["perf"]["betaThreshold"],
        )
        auto_options = AutoOptions(preproc=opts["auto"]["preproc"])
        bound_options = BoundOptions(flag=opts["bound"]["flag"])
        norm_options = NormOptions(flag=opts["norm"]["flag"])
        selvars_options = SelvarsOptions(
            small_scale_flag=opts["selvars"]["smallscaleflag"],
            small_scale=opts["selvars"]["smallscale"],
            file_idx_flag=opts["selvars"]["fileidxflag"],
            file_idx=opts["selvars"]["fileidx"],
            feats=None,
            algos=None,
            selvars_type=opts["selvars"]["type"],
            min_distance=opts["selvars"]["mindistance"],
            density_flag=opts["selvars"]["densityflag"],
        )
        sifted_options = SiftedOptions.default(
            flag=opts["sifted"]["flag"],
            rho=opts["sifted"]["rho"],
            k=opts["sifted"]["K"],
            n_trees=opts["sifted"]["NTREES"],
            max_iter=opts["sifted"]["MaxIter"],
            replicates=opts["sifted"]["Replicates"],
        )
        pilot_options = PilotOptions.default(
            analytic=opts["pilot"]["analytic"],
            n_tries=opts["pilot"]["ntries"],
        )
        cloister_options = CloisterOptions(
            p_val=opts["cloister"]["pval"],
            c_thres=opts["cloister"]["cthres"],
        )
        pythia_options = PythiaOptions.default(
            cv_folds=opts["pythia"]["cvfolds"],
            is_poly_krnl=opts["pythia"]["ispolykrnl"],
            use_weights=opts["pythia"]["useweights"],
            # use_lib_svm=opts["pythia"]["uselibsvm"],
        )
        trace_options = TraceOptions.default(
            use_sim=opts["trace"]["usesim"],
            purity=opts["trace"]["PI"],
        )
        output_options = OutputOptions(
            csv=opts["outputs"]["csv"],
            web=opts["outputs"]["web"],
            png=opts["outputs"]["png"],
        )

        options = InstanceSpaceOptions(
            parallel=parallel_options,
            perf=performance_options,
            auto=auto_options,
            bound=bound_options,
            norm=norm_options,
            selvars=selvars_options,
            sifted=sifted_options,
            pilot=pilot_options,
            cloister=cloister_options,
            pythia=pythia_options,
            trace=trace_options,
            outputs=output_options,
        )

        data = Data(
            inst_labels=self.workspace_data["model"]["data"]["instlabels"],
            feat_labels=self.workspace_data["model"]["data"]["featlabels"],
            algo_labels=self.workspace_data["model"]["data"]["algolabels"],
            x=self.workspace_data["model"]["data"]["X"],
            y=self.workspace_data["model"]["data"]["Y"],
            x_raw=self.workspace_data["model"]["data"]["Xraw"],
            y_raw=self.workspace_data["model"]["data"]["Yraw"],
            y_bin=self.workspace_data["model"]["data"]["Ybin"],
            y_best=self.workspace_data["model"]["data"]["Ybest"],
            p=self.workspace_data["model"]["data"]["P"],
            num_good_algos=self.workspace_data["model"]["data"]["numGoodAlgos"],
            beta=self.workspace_data["model"]["data"]["beta"],
            s=self.s_data["S_cell"],
            # uniformity=None,
        )

        prelim_out = PrelimOut(
            med_val=self.workspace_data["model"]["prelim"]["medval"],
            iq_range=self.workspace_data["model"]["prelim"]["iqrange"],
            hi_bound=self.workspace_data["model"]["prelim"]["hibound"],
            lo_bound=self.workspace_data["model"]["prelim"]["lobound"],
            min_x=self.workspace_data["model"]["prelim"]["minX"],
            lambda_x=self.workspace_data["model"]["prelim"]["lambdaX"],
            mu_x=self.workspace_data["model"]["prelim"]["muX"],
            sigma_x=self.workspace_data["model"]["prelim"]["sigmaY"],
            min_y=self.workspace_data["model"]["prelim"]["minY"],
            lambda_y=self.workspace_data["model"]["prelim"]["lambdaY"],
            mu_y=self.workspace_data["model"]["prelim"]["muY"],
            sigma_y=self.workspace_data["model"]["prelim"]["sigmaY"],
        )

        sifted_out = SiftedOut(
            rho=self.workspace_data["model"]["sifted"]["rho"],
            # MATLAB indexes by 1
            idx=self.workspace_data["model"]["featsel"]["idx"] - 1,
            selvars=self.workspace_data["model"]["sifted"]["selvars"],
            pval=None,  # self.workspace_data["model"]["sifted"]["pval"],
            silhouette_scores=None,  # self.workspace_data["model"]["sifted"][
            #    "silhouette_scores"
            # ],
            clust=None,  # self.workspace_data["model"]["sifted"]["clust"],
        )

        pilot_out = PilotOut(
            X0=self.workspace_data["model"]["pilot"]["X0"],
            alpha=self.workspace_data["model"]["pilot"]["alpha"],
            eoptim=self.workspace_data["model"]["pilot"]["eoptim"],
            perf=self.workspace_data["model"]["pilot"]["perf"],
            a=self.workspace_data["model"]["pilot"]["A"],
            z=self.workspace_data["model"]["pilot"]["Z"],
            c=self.workspace_data["model"]["pilot"]["C"],
            b=self.workspace_data["model"]["pilot"]["B"],
            error=self.workspace_data["model"]["pilot"]["error"],
            r2=self.workspace_data["model"]["pilot"]["R2"],
            summary=self.workspace_data["model"]["pilot"]["summary"],
        )

        cloister_out = CloisterOut(
            z_edge=self.workspace_data["model"]["cloist"]["Zedge"],
            z_ecorr=self.workspace_data["model"]["cloist"]["Zecorr"],
        )

        def translate_footprint(in_from_matlab: dict[str, Any]) -> Footprint:
            if len(in_from_matlab["polygon"]):
                vertices = in_from_matlab["polygon"]["Vertices"]
            else:
                vertices = []

            polygon_ndarray: NDArray[np.double] = vertices
            polygon = Polygon(polygon_ndarray)

            return Footprint(
                polygon=polygon,
                area=in_from_matlab["area"],
                elements=in_from_matlab["elements"],
                good_elements=in_from_matlab["goodElements"],
                density=in_from_matlab["density"],
                purity=in_from_matlab["purity"],
            )

        trace_out = TraceOut(
            # TODO: This will need to be translated to our footprint struct
            space=translate_footprint(self.clean_trace["space"]),
            good=[translate_footprint(i) for i in self.clean_trace["good"]],
            best=[translate_footprint(i) for i in self.clean_trace["best"]],
            # TODO: This will need to be translated to our footprint struct
            hard=translate_footprint(self.clean_trace["hard"]),
            summary=self.workspace_data["model"]["trace"]["summary"],
        )

        summary = self.workspace_data["model"]["pythia"]["summary"]
        for i in range(summary.shape[0]):
            for j in range(summary.shape[1]):
                if type(summary[i, j]) is np.ndarray:
                    summary[i, j] = None

        pythia_out = PythiaOut(
            mu=self.workspace_data["model"]["pythia"]["mu"],
            sigma=self.workspace_data["model"]["pythia"]["sigma"],
            cp=self.workspace_data["model"]["pythia"]["cp"],
            svm=self.workspace_data["model"]["pythia"]["svm"],
            cvcmat=self.workspace_data["model"]["pythia"]["cvcmat"],
            y_sub=self.workspace_data["model"]["pythia"]["Ysub"],
            y_hat=self.workspace_data["model"]["pythia"]["Yhat"],
            pr0_sub=self.workspace_data["model"]["pythia"]["Pr0sub"],
            pr0_hat=self.workspace_data["model"]["pythia"]["Pr0hat"],
            box_consnt=self.workspace_data["model"]["pythia"]["boxcosnt"],
            k_scale=self.workspace_data["model"]["pythia"]["kscale"],
            precision=self.workspace_data["model"]["pythia"]["precision"],
            recall=self.workspace_data["model"]["pythia"]["recall"],
            accuracy=self.workspace_data["model"]["pythia"]["accuracy"],
            selection0=self.workspace_data["model"]["pythia"]["selection0"],
            selection1=self.workspace_data["model"]["pythia"]["selection1"],
            summary=self.workspace_data["model"]["pythia"]["summary"],
        )

        feat_sel = FeatSel(
            idx=self.workspace_data["model"]["featsel"]["idx"] - 1,
        )

        return Model(
            data=data,
            data_dense=data,
            feat_sel=feat_sel,
            prelim=prelim_out,
            sifted=sifted_out,
            pilot=pilot_out,
            cloister=cloister_out,
            pythia=pythia_out,
            trace=trace_out,
            opts=options,
        )


def test_save_to_csv() -> None:
    """Test saving information from a completed instance space to CSVs."""
    model = _MatlabResults().get_model()

    model.save_to_csv(script_dir / "test_data/serialisers/actual_output/csv")

    test_data_dir = script_dir / "test_data/serialisers"

    for csv_file in os.listdir(
        test_data_dir / "expected_output/csv",
    ):
        expected_file_path = test_data_dir / "expected_output/csv" / csv_file
        actual_file_path = test_data_dir / "actual_output/csv" / csv_file

        # Expected file isn't a directory, and actual file exists
        assert Path.is_file(expected_file_path)
        assert Path.is_file(actual_file_path)

        expected_data = pd.read_csv(expected_file_path)
        actual_data = pd.read_csv(actual_file_path)

        pd.testing.assert_frame_equal(expected_data, actual_data)


def test_save_for_web() -> None:
    """Test saving information for export to the web frontend."""
    model = _MatlabResults().get_model()

    model.save_for_web(script_dir / "test_data/serialisers/actual_output/web")

    test_data_dir = script_dir / "test_data/serialisers"

    for csv_file in os.listdir(
        test_data_dir / "expected_output/web",
    ):
        expected_file_path = test_data_dir / "expected_output/web" / csv_file
        actual_file_path = test_data_dir / "actual_output/web" / csv_file

        # Expected file isn't a directory, and actual file exists
        assert Path.is_file(expected_file_path)
        assert Path.is_file(actual_file_path)

        expected_data = pd.read_csv(expected_file_path)
        actual_data = pd.read_csv(actual_file_path)

        if csv_file in [
            "good_algos_color.csv",
            "algorithm_process_single_color.csv",
            "feature_raw_color.csv",
            "feature_process_color.csv",
            "algorithm_raw_single_color.csv",
        ]:
            # There seems to be a rounding error in either python or MATLAB, so
            # allow an error of 1 for colours
            pd.testing.assert_frame_equal(expected_data, actual_data, rtol=0, atol=1)
        elif csv_file in ["color_table.csv"]:
            # We are using a different colormap, because the matlab one is proprietary
            pass
        else:
            pd.testing.assert_frame_equal(expected_data, actual_data)


def test_save_graphs() -> None:
    """Test saving graphs from a completed instance space."""
    model = _MatlabResults().get_model()

    model.save_graphs(script_dir / "test_data/serialisers/actual_output/png")

    test_data_dir = script_dir / "test_data/serialisers"

    for csv_file in os.listdir(
        test_data_dir / "expected_output/png",
    ):
        expected_file_path = test_data_dir / "expected_output/png" / csv_file
        actual_file_path = test_data_dir / "actual_output/png" / csv_file

        # Expected file isn't a directory, and actual file exists
        assert Path.is_file(expected_file_path)
        assert Path.is_file(actual_file_path)

        # We can't test the images, so we must check visually that they are consistant

<<<<<<< HEAD
test_save_graphs()
=======

def test_save_mat() -> None:
    """Test saving a mat file of the output directory."""
    model = _MatlabResults().get_model()
    model.save_to_mat(script_dir / "test_data/serialisers/actual_output/mat")
    actual_output = loadmat(
        script_dir / "test_data/serialisers/actual_output/mat/model.mat",
        chars_as_strings=True,
        simplify_cells=True,
    )["data"]["algo_labels"]
    print(actual_output)
    assert np.array_equal(model.data.algo_labels, actual_output)


def test_save_zip() -> None:
    """Test saving a zip file of the output directory."""
    model = _MatlabResults().get_model()
    # Clear the output before running the test
    clean_dir(script_dir / "test_data/serialisers/actual_output/png")
    clean_dir(script_dir / "test_data/serialisers/actual_output/csv")
    clean_dir(script_dir / "test_data/serialisers/actual_output/web")
    clean_dir(script_dir / "test_data/serialisers/actual_output/mat")

    # Save the data to the output directory
    model.save_graphs(script_dir / "test_data/serialisers/actual_output/png")
    model.save_to_csv(script_dir / "test_data/serialisers/actual_output/csv")
    model.save_for_web(script_dir / "test_data/serialisers/actual_output/web")
    model.save_to_mat(script_dir / "test_data/serialisers/actual_output/mat")

    # Copy metadata and options from input folder into expected output folder
    shutil.copy(
        script_dir / "test_data/serialisers/input/metadata.csv",
        script_dir / "test_data/serialisers/actual_output/csv/metadata.csv",
    )
    zip_filename = "output.zip"
    model.save_zip(zip_filename,script_dir / "test_data/serialisers/actual_output")
    """Require the following files to be in the zip for dashboard"""
    required_files = [
        "coordinates.csv",
        "metadata.csv",
        "svm_table.csv",
        "bounds_prunned.csv",
        "feature_process.csv",
        "feature_raw.csv",
        "algorithm_raw.csv",
        "algorithm_process.csv",
        "algorithm_svm.csv",
        "portfolio_svm.csv",
        "model.mat",
    ]
    with zipfile.ZipFile(script_dir / "test_data/serialisers/actual_output" /
                         zip_filename, "r") as zf:
        file_list = [Path(f).name for f in zf.namelist()]
        assert all(
            item in file_list for item in required_files
        ), f"Missing files: {set(required_files) - set(file_list)}"

def clean_dir(path: Path) -> None:
    """Remove all files in a directory."""
    ignored_files = [".gitignore"]

    for file in os.listdir(path):
        if file in ignored_files:
            continue
        Path.unlink(path / file)
>>>>>>> dd9abd50
<|MERGE_RESOLUTION|>--- conflicted
+++ resolved
@@ -366,9 +366,6 @@
 
         # We can't test the images, so we must check visually that they are consistant
 
-<<<<<<< HEAD
-test_save_graphs()
-=======
 
 def test_save_mat() -> None:
     """Test saving a mat file of the output directory."""
@@ -433,5 +430,4 @@
     for file in os.listdir(path):
         if file in ignored_files:
             continue
-        Path.unlink(path / file)
->>>>>>> dd9abd50
+        Path.unlink(path / file)