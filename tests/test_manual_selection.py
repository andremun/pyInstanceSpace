--- conflicted
+++ resolved
@@ -270,11 +270,8 @@
         expected_y,
         err_msg="Algorithm data content mismatch",
     )
-<<<<<<< HEAD
-=======
-
-
->>>>>>> 2c68039e
+
+
 """
 Contains test cases for the remove_instances_with_many_missing_values function.
 
