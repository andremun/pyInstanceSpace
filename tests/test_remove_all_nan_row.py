--- conflicted
+++ resolved
@@ -370,11 +370,8 @@
     assert new_s.tolist() == [
         "string" + str(i) for i in range(10)
     ], "s content not right"
-<<<<<<< HEAD
-=======
-
-
->>>>>>> 2c68039e
+
+
 """
 Contains test cases for the remove_instances_with_many_missing_values function.
 
