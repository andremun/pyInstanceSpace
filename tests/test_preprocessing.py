--- conflicted
+++ resolved
@@ -11,11 +11,7 @@
 import pandas as pd
 
 from matilda.instance_space import instance_space_from_files
-<<<<<<< HEAD
-from matilda.stages.preprocessing import PreprocessingStage
-=======
 from matilda.stages.preprocessing import PreprocessingInput, PreprocessingStage
->>>>>>> 2c68039e
 
 
 def test_run_method() -> None:
@@ -31,27 +27,6 @@
     instance_space = instance_space_from_files(metadata_path, option_path)
     assert instance_space is not None
 
-<<<<<<< HEAD
-    preprocessing_stage = PreprocessingStage(
-        instance_space.metadata.feature_names,
-        instance_space.metadata.algorithm_names,
-        instance_space.metadata.instance_labels,
-        instance_space.metadata.instance_sources,
-        instance_space.metadata.features,
-        instance_space.metadata.algorithms,
-        instance_space.options.selvars,
-    )
-
-    run_method = getattr(preprocessing_stage, "_run")
-    (
-        updated_inst_labels,
-        updated_feat_labels,
-        new_algo_labels,
-        updated_x,
-        updated_y,
-        updated_s,
-    ) = run_method(instance_space.options.selvars)
-=======
     preprocessing_input = PreprocessingInput(
         feature_names=instance_space.metadata.feature_names,
         algorithm_names=instance_space.metadata.algorithm_names,
@@ -64,50 +39,31 @@
 
     run_method = getattr(PreprocessingStage, "_run")
     pre_output = run_method(preprocessing_input)
->>>>>>> 2c68039e
 
     df_x = pd.read_csv(script_dir / "test_data/preprocessing/X.csv", header=None)
     df_y = pd.read_csv(script_dir / "test_data/preprocessing/Y.csv", header=None)
 
     assert np.array_equal(
-<<<<<<< HEAD
-        updated_x,
-=======
         pre_output.x,
->>>>>>> 2c68039e
         df_x,
     ), "The data arrays X and Y are not equal."
 
     assert np.allclose(
-<<<<<<< HEAD
-        updated_x,
-=======
         pre_output.x,
->>>>>>> 2c68039e
         df_x,
     ), "The data arrays X and Y are not approximately equal."
 
     assert np.array_equal(
-<<<<<<< HEAD
-        updated_y,
-=======
         pre_output.y,
->>>>>>> 2c68039e
         df_y,
     ), "The data arrays X and Y are not equal."
 
     assert np.allclose(
-<<<<<<< HEAD
-        updated_y,
-        df_y,
-    ), "The data arrays X and Y are not approximately equal."
-=======
         pre_output.y,
         df_y,
     ), "The data arrays X and Y are not approximately equal."
 
 
->>>>>>> 2c68039e
 """
 Testcases for the preprocessing stage of the Matilda project.
 
