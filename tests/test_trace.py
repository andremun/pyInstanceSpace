"""
Module for testing the TRACE analysis process using predefined datasets.

This module contains two test functions: `test_trace_pythia` and
`test_trace_simulation`.
Each function reads in algorithm labels and various datasets, runs the TRACE analysis,
and evaluates the performance footprints for different algorithms.
"""

from pathlib import Path

import numpy as np
import pandas as pd
from pandas.testing import assert_frame_equal

<<<<<<< HEAD
from matilda.data.options import TraceOptions
=======
from matilda.data.options import ParallelOptions, TraceOptions
>>>>>>> 2c68039e
from matilda.stages.trace import TraceInputs, TraceOutputs, TraceStage


def test_trace_pythia() -> None:
    """Test the TRACE analysis using the 'pythia' dataset.

    This function reads algorithm labels, instance space (z), binary performance
    indicators (y_bin), performance metrics (p), and beta thresholds from CSV files.
    It then runs the TRACE analysis using the `Trace` class and outputs the results.

    Data Source:
    ----------
    The data is read from CSV files located in the 'test_data/trace_csvs' directory.

    Returns:
    -------
    None
    """
    # Define the path to the file
    main_dir = Path(__file__).parent

    algo_labels_path = main_dir / "test_data/trace_csvs/algolabels.txt"

    # Use Path.open() to open the file
    with algo_labels_path.open() as f:
        algo_labels = f.read().split(",")

    # Reading instance space from Z.csv
    z = np.genfromtxt(
        main_dir / "test_data/trace_csvs/Z.csv",
        delimiter=",",
        dtype=np.double,
    )

    # Reading binary performance indicators from y_bin.csv
    y_bin = np.genfromtxt(
        main_dir / "test_data/trace_csvs/yhat.csv",
        delimiter=",",
        dtype=np.int_,
    ).astype(np.bool_)

    # Reading binary performance indicators from y_bin2.csv
    y_bin2 = np.genfromtxt(
        main_dir / "test_data/trace_csvs/yhat2.csv",
        delimiter=",",
        dtype=np.int_,
    ).astype(np.bool_)

    # Reading performance metrics from p.csv
    p1 = np.genfromtxt(
        main_dir / "test_data/trace_csvs/selection0.csv",
        delimiter=",",
        dtype=np.double,
    )
    p1 = p1 - 1  # Adjusting indices to be zero-based

    # Reading performance metrics from p2.csv
    p2 = np.genfromtxt(
        main_dir / "test_data/trace_csvs/dataP.csv",
        delimiter=",",
        dtype=np.double,
    )
    p2 = p2 - 1  # Adjusting indices to be zero-based

    # Reading beta thresholds from beta.csv
    beta = np.genfromtxt(
        main_dir / "test_data/trace_csvs/beta.csv",
        delimiter=",",
        dtype=np.int_,
    ).astype(np.bool_)

    # Setting TRACE options with a purity value of 0.55 and enabling sim values
    trace_options = TraceOptions(True, 0.55)

    parallel_options = ParallelOptions(False, 3)

    # Initialising and running the TRACE analysis
    trace_inputs: TraceInputs = TraceInputs(
        z,
        p1.astype(np.double),
        p2.astype(np.double),
        beta,
        algo_labels,
        y_bin,
        y_bin2,
        trace_options,
        parallel_options,
    )
    trace_output: TraceOutputs = TraceStage._run(trace_inputs)  # noqa: SLF001

    trace_output: TraceOutputs = TraceStage._run(trace_inputs)  # noqa: SLF001

    correct_result_path = main_dir / "test_data/trace_csvs/correct_results_pythia.csv"
<<<<<<< HEAD
    expected_output = pd.read_csv(correct_result_path)
    received_output = trace_output.summary
=======
    expected_output = pd.read_csv(correct_result_path).sort_values("Algorithm")
    received_output = trace_output.trace_summary.sort_values("Algorithm")
>>>>>>> 2c68039e

    # Use assert_frame_equal with tolerance
    assert_frame_equal(expected_output, received_output, rtol=1e-2, atol=1e-2)
    print("DataFrames are almost equal.")


def test_trace_simulation() -> None:
    """Test the TRACE analysis using the 'simulation' dataset.

    This function reads algorithm labels, instance space (z), binary performance
    indicators (y_bin2), performance metrics (p2), and beta thresholds from CSV files.
    It then runs the TRACE analysis using the `Trace` class and outputs the results.

    Data Source:
    ----------
    The data is read from CSV files located in the 'test_data/trace_csvs' directory.

    Returns:
    -------
    None
    """
    # Define the path to the file
    script_dir = Path(__file__).parent

    algo_labels_path = script_dir / "test_data/trace_csvs/algolabels.txt"

    # Use Path.open() to open the file
    with algo_labels_path.open() as f:
        algo_labels = f.read().split(",")

    # Reading instance space from Z.csv
    z = np.genfromtxt(
        script_dir / "test_data/trace_csvs/Z.csv",
        delimiter=",",
        dtype=np.double,
    )

    # Reading binary performance indicators from y_bin.csv
    y_bin = np.genfromtxt(
        script_dir / "test_data/trace_csvs/yhat.csv",
        delimiter=",",
        dtype=np.int_,
    ).astype(np.bool_)

    # Reading binary performance indicators from y_bin2.csv
    y_bin2 = np.genfromtxt(
        script_dir / "test_data/trace_csvs/yhat2.csv",
        delimiter=",",
        dtype=np.int_,
    ).astype(np.bool_)

    # Reading performance metrics from p.csv
    p1 = np.genfromtxt(
        script_dir / "test_data/trace_csvs/selection0.csv",
        delimiter=",",
        dtype=np.double,
    )
    p1 = p1 - 1  # Adjusting indices to be zero-based

    # Reading performance metrics from p2.csv
    p2 = np.genfromtxt(
        script_dir / "test_data/trace_csvs/dataP.csv",
        delimiter=",",
        dtype=np.double,
    )
    p2 = p2 - 1  # Adjusting indices to be zero-based

    # Reading beta thresholds from beta.csv
    beta = np.genfromtxt(
        script_dir / "test_data/trace_csvs/beta.csv",
        delimiter=",",
        dtype=np.int_,
    ).astype(np.bool_)

    # Setting TRACE options with a purity value of 0.55 and disabling sim values
    trace_options = TraceOptions(False, 0.1)

    parallel_options = ParallelOptions(False, 3)

    # Initialising and running the TRACE analysis
    trace_inputs: TraceInputs = TraceInputs(
        z,
        p1.astype(np.double),
        p2.astype(np.double),
        beta,
        algo_labels,
        y_bin,
        y_bin2,
        trace_options,
        parallel_options,
    )
<<<<<<< HEAD
=======

>>>>>>> 2c68039e
    trace_output: TraceOutputs = TraceStage._run(trace_inputs)  # noqa: SLF001
    correct_result_path = (
        script_dir / "test_data/trace_csvs/correct_results_simulation.csv"
    )
    expected_output = pd.read_csv(correct_result_path).sort_values("Algorithm")
    received_output = trace_output.trace_summary.sort_values("Algorithm")

    # Use assert_frame_equal with tolerance
    assert_frame_equal(expected_output, received_output, rtol=1e-2, atol=1e-2)
    print("DataFrames are almost equal.")<|MERGE_RESOLUTION|>--- conflicted
+++ resolved
@@ -13,11 +13,7 @@
 import pandas as pd
 from pandas.testing import assert_frame_equal
 
-<<<<<<< HEAD
-from matilda.data.options import TraceOptions
-=======
 from matilda.data.options import ParallelOptions, TraceOptions
->>>>>>> 2c68039e
 from matilda.stages.trace import TraceInputs, TraceOutputs, TraceStage
 
 
@@ -111,13 +107,8 @@
     trace_output: TraceOutputs = TraceStage._run(trace_inputs)  # noqa: SLF001
 
     correct_result_path = main_dir / "test_data/trace_csvs/correct_results_pythia.csv"
-<<<<<<< HEAD
-    expected_output = pd.read_csv(correct_result_path)
-    received_output = trace_output.summary
-=======
     expected_output = pd.read_csv(correct_result_path).sort_values("Algorithm")
     received_output = trace_output.trace_summary.sort_values("Algorithm")
->>>>>>> 2c68039e
 
     # Use assert_frame_equal with tolerance
     assert_frame_equal(expected_output, received_output, rtol=1e-2, atol=1e-2)
@@ -209,10 +200,6 @@
         trace_options,
         parallel_options,
     )
-<<<<<<< HEAD
-=======
-
->>>>>>> 2c68039e
     trace_output: TraceOutputs = TraceStage._run(trace_inputs)  # noqa: SLF001
     correct_result_path = (
         script_dir / "test_data/trace_csvs/correct_results_simulation.csv"
