"""Test module for Prelim class to verify its functionality.

The file contains multiple unit tests to ensure that the `Prelim` class corretly
performs its tasks. The basic mechanism of the test is to compare its output against
output from MATLAB and check if the outputs are the same or reasonable similar.

Tests include:
- Value of feature matrix after removing extreme outliers.
-- Verifying the values for IQR, median, upper and lower bounds.
- Normalisation of the feature matrix and performance matrix.
-- Verifying the values for lambda, min, mu, and sigma.
- Verifying the values of the data.model after running the Prelim class.
"""

from pathlib import Path

import numpy as np
import pandas as pd

from matilda.data.options import PrelimOptions, SelvarsOptions
from matilda.stages.prelim import PrelimInput, PrelimStage

script_dir = Path(__file__).parent

csv_path_x_input = script_dir / "test_data/prelim/input/model-data-x-input.csv"
csv_path_y_input = script_dir / "test_data/prelim/input/model-data-y.csv"

csv_path_beta = script_dir / "test_data/prelim/output/model-data-beta.csv"
csv_path_num_good_algos = (
    script_dir / "test_data/prelim/output/model-data-numGoodAlgos.csv"
)
csv_path_p = script_dir / "test_data/prelim/output/model-data-p.csv"
csv_path_ybest = script_dir / "test_data/prelim/output/model-data-ybest.csv"
csv_path_ybin = script_dir / "test_data/prelim/output/model-data-ybin.csv"
csv_path_x_output = script_dir / "test_data/prelim/output/model-data-x.csv"
csv_path_y_output = script_dir / "test_data/prelim/output/model-data-y.csv"
csv_path_x_output_after_bound = (
    script_dir / "test_data/prelim/output/model-data-x-after-bound.csv"
)
csv_path_prelim_output_hi_bound = (
    script_dir / "test_data/prelim/output/model-prelim-hibound.csv"
)
csv_path_prelim_output_iq_range = (
    script_dir / "test_data/prelim/output/model-prelim-iqrange.csv"
)
csv_path_prelim_output_med_val = (
    script_dir / "test_data/prelim/output/model-prelim-medval.csv"
)
csv_path_prelim_output_lo_bound = (
    script_dir / "test_data/prelim/output/model-prelim-lobound.csv"
)
csv_path_prelim_output_lambda_x = (
    script_dir / "test_data/prelim/output/model-prelim-lambdaX.csv"
)
csv_path_prelim_output_min_x = (
    script_dir / "test_data/prelim/output/model-prelim-minX.csv"
)
csv_path_prelim_output_lambda_y = (
    script_dir / "test_data/prelim/output/model-prelim-lambdaY.csv"
)
csv_path_prelim_output_min_y = (
    script_dir / "test_data/prelim/output/model-prelim-minY.csv"
)
csv_path_prelim_output_mu_x = (
    script_dir / "test_data/prelim/output/model-prelim-muX.csv"
)
csv_path_prelim_output_mu_y = (
    script_dir / "test_data/prelim/output/model-prelim-muY.csv"
)
csv_path_prelim_output_sigma_x = (
    script_dir / "test_data/prelim/output/model-prelim-sigmaX.csv"
)
csv_path_prelim_output_sigma_y = (
    script_dir / "test_data/prelim/output/model-prelim-sigmaY.csv"
)

csv_path_prelim_input_x_raw = (
    script_dir / "test_data/prelim/fractional/before/Xraw_split.txt"
)

csv_path_prelim_input_y_raw = (
    script_dir / "test_data/prelim/fractional/before/Yraw_split.txt"
)

csv_path_prelim_input_p = script_dir / "test_data/prelim/fractional/before/P_split.txt"

csv_path_prelim_inst_labels = (
    script_dir / "test_data/prelim/fractional/before/instlabels_split.txt"
)
# input data
x_input = pd.read_csv(csv_path_x_input, header=None).to_numpy()
y_input = pd.read_csv(csv_path_y_input, header=None).to_numpy()
x_raw = np.genfromtxt(csv_path_prelim_input_x_raw, delimiter=",")
y_raw = np.genfromtxt(csv_path_prelim_input_y_raw, delimiter=",")
s: pd.Series | None = None  # type: ignore[type-arg]
inst_labels = np.genfromtxt(csv_path_prelim_inst_labels, delimiter=",")

prelim_opts = PrelimOptions(
    abs_perf=True,
    beta_threshold=0.5500,
    epsilon=0.2000,
    max_perf=False,
    bound=True,
    norm=True,
)

selvars_opts = SelvarsOptions.default()


def test_bound() -> None:
    """Test the removal of outliers from the feature matrix."""
    prelim_hi_bound = np.genfromtxt(csv_path_prelim_output_hi_bound, delimiter=",")
    prelim_lo_bound = np.genfromtxt(csv_path_prelim_output_lo_bound, delimiter=",")
    prelim_med_val = np.genfromtxt(csv_path_prelim_output_med_val, delimiter=",")
    prelim_iq_range = np.genfromtxt(csv_path_prelim_output_iq_range, delimiter=",")
    prelim_x_after_bound = np.genfromtxt(csv_path_x_output_after_bound, delimiter=",")

    prelim = PrelimStage(
        x_input,
        y_input,
        x_raw,
        y_raw,
        s,
        pd.Series(inst_labels),
        prelim_opts,
        selvars_opts,
    )
    prelim_bound = prelim._bound()  # noqa: SLF001
    x = prelim_bound.x
    hi_bound = prelim_bound.hi_bound
    lo_bound = prelim_bound.lo_bound
    med_val = prelim_bound.med_val
    iq_range = prelim_bound.iq_range

    assert np.allclose(x, prelim_x_after_bound)
    assert np.allclose(hi_bound, prelim_hi_bound)
    assert np.allclose(lo_bound, prelim_lo_bound)
    assert np.allclose(med_val, prelim_med_val)
    assert np.allclose(iq_range, prelim_iq_range)


def test_normalise() -> None:
    """Test the normalisation of the feature matrix and performance matrix."""
    prelim_lambda_x = np.genfromtxt(csv_path_prelim_output_lambda_x, delimiter=",")
    prelim_min_x = np.genfromtxt(csv_path_prelim_output_min_x, delimiter=",")
    prelim_mu_x = np.genfromtxt(csv_path_prelim_output_mu_x, delimiter=",")
    prelim_sigma_x = np.genfromtxt(csv_path_prelim_output_sigma_x, delimiter=",")
    prelim_lambda_y = np.genfromtxt(csv_path_prelim_output_lambda_y, delimiter=",")
    prelim_min_y = np.genfromtxt(csv_path_prelim_output_min_y, delimiter=",").item()
    prelim_mu_y = np.genfromtxt(csv_path_prelim_output_mu_y, delimiter=",")
    prelim_sigma_y = np.genfromtxt(csv_path_prelim_output_sigma_y, delimiter=",")

    (
        x,
        y,
        y_bin,
        y_best,
        p,
        num_good_algos,
        beta,
        med_val,
        iq_range,
        hi_bound,
        lo_bound,
        min_x,
        lambda_x,
        mu_x,
        sigma_x,
        min_y,
        lambda_y,
        sigma_y,
        mu_y,
    ) = PrelimStage.prelim(
        x_input,
        y_input,
        x_raw,
        y_raw,
        s,
        pd.Series(inst_labels),
        prelim_opts,
        selvars_opts,
    )

    assert np.allclose(lambda_x, prelim_lambda_x)
    assert np.allclose(min_x, prelim_min_x)
    assert np.allclose(mu_x, prelim_mu_x)
    assert np.allclose(sigma_x, prelim_sigma_x)
    assert np.allclose(lambda_y, prelim_lambda_y)
    assert np.allclose(min_y, prelim_min_y)
    assert np.allclose(mu_y, prelim_mu_y)
    assert np.allclose(sigma_y, prelim_sigma_y)


def test_prelim() -> None:
    """Test the Prelim run method for the values of the data.model."""
    beta_output = pd.read_csv(csv_path_beta, sep=",", header=None).iloc[:, 0].values
    p_output = pd.read_csv(csv_path_p, sep=",", header=None).iloc[:, 0].values
    ybest_output = pd.read_csv(csv_path_ybest, sep=",", header=None).iloc[:, 0].values
    ybin_output = pd.read_csv(csv_path_ybin, sep=",", header=None)
    num_good_algos_output = pd.read_csv(csv_path_num_good_algos, header=None, sep=",")
    x_output = pd.read_csv(csv_path_x_output, header=None).to_numpy()
    y_output = pd.read_csv(csv_path_y_output, header=None).to_numpy()

    (
        x,
        y,
        y_bin,
        y_best,
        p,
        num_good_algos,
        beta,
        med_val,
        iq_range,
        hi_bound,
        lo_bound,
        min_x,
        lambda_x,
        mu_x,
        sigma_x,
        min_y,
        lambda_y,
        sigma_y,
        mu_y,
    ) = PrelimStage.prelim(
        x_input,
        y_input,
        x_raw,
        y_raw,
        s,
        pd.Series(inst_labels),
        prelim_opts,
        selvars_opts,
    )

    assert np.allclose(x, x_output)
    assert np.allclose(y, y_output)
    assert np.allclose(y_bin, ybin_output)
    assert np.allclose(
        np.array(y_best).flatten(),
        np.array(ybest_output, dtype=np.float64),
    )
    assert np.allclose(p, np.array(p_output, dtype=np.float64))
    assert np.allclose(num_good_algos, num_good_algos_output.values.flatten())
    assert np.allclose(beta, np.array(beta_output, dtype=bool))


csv_input_prelim_x_run = script_dir / "test_data/prelim/run/input/input_X.csv"
csv_input_prelim_y_run = script_dir / "test_data/prelim/run/input/input_Y.csv"
csv_input_prelim_x_raw_run = script_dir / "test_data/prelim/run/input/input_Xraw.csv"
csv_input_prelim_y_raw_run = script_dir / "test_data/prelim/run/input/input_Yraw.csv"
csv_input_inst_labels_run = (
    script_dir / "test_data/prelim/run/input/input_instlabels.csv"
)

csv_output_prelim_beta_run = script_dir / "test_data/prelim/run/output/output_beta.csv"
csv_output_prelim_num_good_algos_run = (
    script_dir / "test_data/prelim/run/output/output_numGoodAlgos.csv"
)
csv_output_prelim_p_run = script_dir / "test_data/prelim/run/output/output_P.csv"
csv_output_prelim_ybest_run = (
    script_dir / "test_data/prelim/run/output/output_Ybest.csv"
)
csv_output_prelim_ybin_run = script_dir / "test_data/prelim/run/output/output_Ybin.csv"
csv_output_prelim_x_run = script_dir / "test_data/prelim/run/output/output_X.csv"
csv_output_prelim_y_run = script_dir / "test_data/prelim/run/output/output_Y.csv"


def test_prelim_run() -> None:
    """Test the Prelim run method for the values of the data.model."""
    x_input_run = pd.read_csv(csv_input_prelim_x_run, header=None).to_numpy()
    y_input_run = pd.read_csv(csv_input_prelim_y_run, header=None).to_numpy()
    x_raw_run = np.genfromtxt(csv_input_prelim_x_raw_run, delimiter=",")
    y_raw_run = np.genfromtxt(csv_input_prelim_y_raw_run, delimiter=",")
    inst_labels_input_run = np.genfromtxt(csv_input_inst_labels_run, delimiter=",")

    p_output_run = (
        pd.read_csv(csv_output_prelim_p_run, sep=",", header=None).iloc[:, 0].values
    )
    ybest_output_run = (
        pd.read_csv(csv_output_prelim_ybest_run, sep=",", header=None).iloc[:, 0].values
    )
    ybin_output_run = pd.read_csv(csv_output_prelim_ybin_run, sep=",", header=None)

    x_output_run = pd.read_csv(csv_output_prelim_x_run, header=None).to_numpy()
    y_output_run = pd.read_csv(csv_output_prelim_y_run, header=None).to_numpy()

    s: pd.Series | None = None  # type: ignore[type-arg]

    prelim_opts = PrelimOptions(
        abs_perf=True,
        beta_threshold=0.5500,
        epsilon=0.2000,
        max_perf=False,
        bound=True,
        norm=True,
    )

    selvars_opts = SelvarsOptions(
        small_scale_flag=False,
        small_scale=0.50,
        file_idx_flag=False,
        file_idx="",
        feats=None,
        algos=None,
        selvars_type="Ftr&Good",
        min_distance=0.1,
        density_flag=False,
    )

    inputs = PrelimInput(
        x=x_input_run,
        y=y_input_run,
        x_raw=x_raw_run,
        y_raw=y_raw_run,
        s=s,
        inst_labels=pd.Series(inst_labels_input_run),
        prelim_options=prelim_opts,
        selvars_options=selvars_opts,
    )

    (
        med_val,
        iq_range,
        hi_bound,
        lo_bound,
        min_x,
        lambda_x,
        mu_x,
        sigma_x,
        min_y,
        lambda_y,
        sigma_y,
        mu_y,
        x,
        y,
        x_raw,
        y_raw,
        y_bin,
        y_best,
        p,
        num_good_algos,
        beta,
        inst_labels,
        data_dense,
        s,
<<<<<<< HEAD
    ) = PrelimStage._run(inputs)  # noqa: SLF001
=======
    ) = PrelimStage._run(  # noqa: SLF001
        inputs,
    )
>>>>>>> 2c68039e

    assert np.allclose(x.shape, x_output_run.shape)
    assert np.allclose(y, y_output_run)
    assert np.allclose(y_bin, ybin_output_run)
    assert np.allclose(
        np.array(y_best).flatten(),
        np.array(ybest_output_run, dtype=np.float64),
    )
    assert np.allclose(p, np.array(p_output_run, dtype=np.float64))<|MERGE_RESOLUTION|>--- conflicted
+++ resolved
@@ -343,13 +343,9 @@
         inst_labels,
         data_dense,
         s,
-<<<<<<< HEAD
-    ) = PrelimStage._run(inputs)  # noqa: SLF001
-=======
     ) = PrelimStage._run(  # noqa: SLF001
         inputs,
     )
->>>>>>> 2c68039e
 
     assert np.allclose(x.shape, x_output_run.shape)
     assert np.allclose(y, y_output_run)
