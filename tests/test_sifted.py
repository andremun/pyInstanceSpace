"""Test module for Sifted stage to verify its functionality.

The file contains multiple unit tests to ensure that the `Sifted` class corretly
perform its tasks. The basic mechanism of the test is to compare its output against
output from MATLAB and check if the outputs are the same or reasonable similar. The
tests also include some boundary test where appropriate to test the boundary of the
statement within the methods to ensure they are implemented appropriately.

Tests includes:
- For the function select_features_by_performance, we check xaux value, check if
   features selected are the same
- For the function select_features_by_clustering, we check if number of elements in the
   same clusters for both matlab and python are over given threshold %
- For the function ga, check if the filtered x value, for each row and column, only one
   instances with high correlation, others are low correlation. Test passed if more than
   1 columns/rows don't fulfil this condition

"""

from pathlib import Path

import numpy as np
import pandas as pd
from numpy.typing import NDArray

<<<<<<< HEAD
from matilda.data.model import DataDense
from matilda.data.options import SelvarsOptions, SiftedOptions
from matilda.stages.sifted import SiftedInput, SiftedStage


class SiftedMatlabInput:
    """Class to store MATLAB input data for sifted tests."""

    def __init__(self) -> None:
        """Initialize the input data for the sifted tests."""
        script_dir = Path(__file__).parent

        # Standard data CSV files
        self.x = np.genfromtxt(script_dir /
            "test_data/sifted/input/input_X.csv", delimiter=",")
        self.y = np.genfromtxt(script_dir /
            "test_data/sifted/input/input_Y.csv", delimiter=",")
        self.y_bin = np.genfromtxt(script_dir /
            "test_data/sifted/input/input_Ybin.csv", delimiter=",")
        self.x_raw = np.genfromtxt(script_dir /
            "test_data/sifted/input/input_Xraw.csv", delimiter=",")
        self.y_raw = np.genfromtxt(script_dir /
            "test_data/sifted/input/input_Yraw.csv", delimiter=",")
        self.beta = np.genfromtxt(script_dir /
            "test_data/sifted/input/input_beta.csv", delimiter=",")
        self.num_good_algos = np.genfromtxt(script_dir /
            "test_data/sifted/input/input_numGoodAlgos.csv", delimiter=",")
        self.y_best = np.genfromtxt(script_dir /
            "test_data/sifted/input/input_Ybest.csv", delimiter=",")
        self.p = np.genfromtxt(script_dir /
            "test_data/sifted/input/input_P.csv", delimiter=",")
        self.inst_labels = np.genfromtxt(script_dir /
            "test_data/sifted/input/input_instlabels.csv", delimiter=",",
            dtype=str).tolist()
        self.feat_labels = np.genfromtxt(script_dir /
            "test_data/sifted/input/input_featlabels.csv", delimiter=",",
            dtype=str).tolist()
        self.s = None

        # Create DataDense instance
        self.data_dense = DataDense(
            x=np.genfromtxt(script_dir /
                "test_data/sifted/input/input_dense_X.csv", delimiter=","),
            y=np.genfromtxt(script_dir /
                "test_data/sifted/input/input_dense_Y.csv", delimiter=","),
            x_raw=np.genfromtxt(script_dir /
                "test_data/sifted/input/input_dense_Xraw.csv", delimiter=","),
            y_raw=np.genfromtxt(script_dir /
                "test_data/sifted/input/input_dense_Yraw.csv", delimiter=","),
            y_bin=np.genfromtxt(script_dir /
                "test_data/sifted/input/input_dense_Ybin.csv", delimiter=","),
            y_best=np.genfromtxt(script_dir /
                "test_data/sifted/input/input_dense_Ybest.csv", delimiter=","),
            p=np.genfromtxt(script_dir /
                "test_data/sifted/input/input_dense_P.csv", delimiter=","),
            num_good_algos=np.genfromtxt(script_dir /
                "test_data/sifted/input/input_dense_numGoodAlgos.csv", delimiter=","),
            beta=np.genfromtxt(script_dir /
                "test_data/sifted/input/input_dense_beta.csv", delimiter=","),
            inst_labels=np.genfromtxt(script_dir /
                "test_data/sifted/input/input_dense_instlabels.csv", delimiter=",",
                dtype=str).tolist(),
            s=None,
        )

        # Set up options
        self.opts = SiftedOptions.default()
        self.opts_selvar = SelvarsOptions.default()
        self.opts_selvar_filter = SelvarsOptions.default(density_flag=True)

class SiftedMatlabOutput:
    """Class to store MATLAB output data for sifted tests."""

    def __init__(self) -> None:
        """Initialize the output data for the sifted tests."""
        script_dir = Path(__file__).parent

        # Output CSV files
        self.cluster_matlab = np.genfromtxt(script_dir /
            "test_data/sifted/output/clusters_matlab.csv", delimiter=",")
        self.correlation_matlab = np.genfromtxt(script_dir /
            "test_data/sifted/output/correlation_matlab.csv", delimiter=",")
        self.x_matlab = np.genfromtxt(script_dir /
            "test_data/sifted/output/x_matlab.csv", delimiter=",")
=======
from matilda.data.options import ParallelOptions, SiftedOptions
from matilda.stages.sifted import Sifted

# prepare input required for testing
script_dir = Path(__file__).parent
csv_path_x = script_dir / "test_data/sifted/input/0-input_X.csv"
csv_path_y = script_dir / "test_data/sifted/input/0-input_Y.csv"
csv_path_ybin = script_dir / "test_data/sifted/input/0-input_Ybin.csv"
csv_path_feat_labels = script_dir / "test_data/sifted/input/0-input_featlabels.csv"
input_x = np.genfromtxt(csv_path_x, delimiter=",")
input_y = np.genfromtxt(csv_path_y, delimiter=",")
input_ybin = np.genfromtxt(csv_path_ybin, delimiter=",")
feat_labels = np.genfromtxt(csv_path_feat_labels, delimiter=",", dtype=str).tolist()
opts = SiftedOptions.default()
par_opts = ParallelOptions.default(n_cores=10)
>>>>>>> 08c78fb0


def test_select_features_by_performance() -> None:
    """Test performance selection against MATLAB's performance selection output.

    Ensures that `xaux` after filtering by correlation performance is exactly the
    same as MATLAB's output.
    """
<<<<<<< HEAD
    inputs = SiftedMatlabInput()
    sifted = SiftedStage(
       inputs.x,
       inputs.y,
       inputs.y_bin,
       inputs.x_raw,
       inputs.y_raw,
       inputs.beta,
       inputs.num_good_algos,
       inputs.y_best,
       inputs.p,
       inputs.inst_labels,
       inputs.s,
       inputs.feat_labels,
       inputs.opts,
    )
=======
    csv_path_xaux = script_dir / "test_data/sifted/output/correlation_matlab.csv"
    xaux_matlab = np.genfromtxt(csv_path_xaux, delimiter=",")

    sifted = Sifted(input_x, input_y, input_ybin, feat_labels, opts, par_opts)
>>>>>>> 08c78fb0
    xaux_python, _, _, _ = sifted.select_features_by_performance()
    assert np.allclose(SiftedMatlabOutput().correlation_matlab, xaux_python, atol=1e-04)

def test_select_features_by_clustering() -> None:
    """Test cluster selection against MATLAB's cluster selection output.

    Despite the difference in cluster labels, we ensure that the number of items in
    python's cluster are 80% same as items in matlab's cluster.
    """
    rng = np.random.default_rng(seed=0)
<<<<<<< HEAD
    inputs = SiftedMatlabInput()
    sifted = SiftedStage(
       inputs.x,
       inputs.y,
       inputs.y_bin,
       inputs.x_raw,
       inputs.y_raw,
       inputs.beta,
       inputs.num_good_algos,
       inputs.y_best,
       inputs.p,
       inputs.inst_labels,
       inputs.s,
       inputs.feat_labels,
       inputs.opts,
    )
=======

    sifted = Sifted(input_x, input_y, input_ybin, feat_labels, opts, par_opts)
>>>>>>> 08c78fb0
    x_aux, _, _, _ = sifted.select_features_by_performance()
    sifted.evaluate_cluster(x_aux, rng)
    _, cluster_python = sifted.select_features_by_clustering(x_aux, rng)
    assert are_same_clusters(SiftedMatlabOutput().cluster_matlab, cluster_python)

def are_same_clusters(
    cluster_a: NDArray[np.intc],
    cluster_b: NDArray[np.intc],
    threshold: float = 0.8,
) -> bool:
    """Check if two clusters have same number of elements more than threshold set.

    Parameters
    ----------
    cluster_a : NDArray[np.intc]
        The first cluster.
    cluster_b : NDArray[np.intc]
        The second cluster.
    threshold : float, optional
        The min ratio of matching elements between the two clusters (default is 0.8).

    Returns
    -------
    bool
        True if the number of matching elements exceeds the threshold, False otherwise.
    """
    cluster_a = np.array(cluster_a)
    cluster_b = np.array(cluster_b)

    unique_labels_a = np.unique(cluster_a)
    total_elements = len(cluster_a)
    matching_elements = 0

    for label in unique_labels_a:
        indices_a = np.where(cluster_a == label)[0]

        # Find the corresponding label in B for the same indices
        label_in_b = cluster_b[indices_a[0]]

        # Count the number of matching labels in B for these indices
        matches = np.sum(cluster_b[indices_a] == label_in_b)
        matching_elements += matches

    match_ratio = matching_elements / total_elements

    return bool(match_ratio >= threshold)

def test_run() -> None:
    """Test the _run method of Sifted class.

    Given the output of sifted stage of matlab and python, compute the correlation
    between them. Check for each column and row, there's only one value that has high
    correlation (>0.9) and other correlation values are low (<0.9)
    """
<<<<<<< HEAD
    inputs = SiftedMatlabInput()

    sifted_input = SiftedInput(
       inputs.x,
       inputs.y,
       inputs.y_bin,
       inputs.x_raw,
       inputs.y_raw,
       inputs.beta,
       inputs.num_good_algos,
       inputs.y_best,
       inputs.p,
       inputs.inst_labels,
       s=inputs.s,
       feat_labels=inputs.feat_labels,
       sifted_options=inputs.opts,
       selvars_options=inputs.opts_selvar,
       data_dense=inputs.data_dense,
    )

    sifted_output = SiftedStage._run(sifted_input)  # noqa: SLF001
    x_python, x_matlab = sifted_output[0], SiftedMatlabOutput().x_matlab
    df_python = pd.DataFrame(x_python)
    df_matlab = pd.DataFrame(x_matlab)
=======
    import time

    start = time.time()
    csv_path_x = script_dir / "test_data/sifted/output/x_matlab.csv"
    x_matlab = pd.read_csv(csv_path_x, header=None)

    data_change, _ = Sifted.run(
        input_x,
        input_y,
        input_ybin,
        feat_labels,
        opts,
        par_opts,
    )
    x_python = pd.DataFrame(data_change.x)
>>>>>>> 08c78fb0

    print(f"runtime {time.time() - start}")

    # compute correlation matrix that has been categorised into high, normal and low
    correlation_matrix = compute_correlation(df_python, df_matlab)

    print(f"correlation {time.time() - start}")

    # test case pass if 70%
    assert correlation_matrix_check(correlation_matrix, threshold=0.5)

def compute_correlation(df1: pd.DataFrame, df2: pd.DataFrame) -> pd.DataFrame:
    """Compute correlation matrix and categorise them into high, normal and low.

    Correlation values are categorised as high, normal, or low.

    Parameters
    ----------
    df1 : pd.DataFrame
        The first dataframe.
    df2 : pd.DataFrame
        The second dataframe.

    Returns
    -------
    pd.DataFrame
        A dataframe where the correlation values are categorised into high (1),
        normal (0), and low (-1).
    """
    upper_bound = 0.7
    lower_bound = 0.3

    def categorise_value(x: float) -> int:
        """Categorise correlation value into high, normal and low."""
        if x > upper_bound:
            return 1
        if x < lower_bound:
            return -1
        return 0

    # given two dataframe, compute correlation matrix
    correlation_matrix = pd.DataFrame(index=df1.columns, columns=df2.columns)
    for col1 in df1.columns:
        for col2 in df2.columns:
            correlation_matrix.loc[col1, col2] = df1[col1].corr(df2[col2])
    correlation_matrix = correlation_matrix.abs()

    # categorise correlation matrix's value to high and low
    return correlation_matrix.map(categorise_value)


def correlation_matrix_check(df: pd.DataFrame, threshold: float) -> bool:
    """Check if at least threshold percentage of both rows and columns fulfil condition.

    The condition is fulfilled if only one value in a row or column has a high
    correlation (categorised as 1).

    Parameters
    ----------
    df : pd.DataFrame
        The correlation matrix with categorised values.
    threshold : float
        The minimum percentage of rows and columns that must fulfill the condition.

    Returns
    -------
    bool
        True if the condition is satisfied for at least the threshold percentage,
        False otherwise.
    """
    # for every row, calculate percentage of only one value has modified correlation
    # equals to 1
    row_condition = (df == 1).sum(axis=1) == 1
    row_percentage = row_condition.mean()

    # for every column, calculate percentage of only one value has modified correlation
    # equals to 1
    col_condition = (df == 1).sum(axis=0) == 1
    col_percentage = col_condition.mean()

    total_percentage = (row_percentage + col_percentage) / 2

    return total_percentage >= threshold<|MERGE_RESOLUTION|>--- conflicted
+++ resolved
@@ -23,7 +23,6 @@
 import pandas as pd
 from numpy.typing import NDArray
 
-<<<<<<< HEAD
 from matilda.data.model import DataDense
 from matilda.data.options import SelvarsOptions, SiftedOptions
 from matilda.stages.sifted import SiftedInput, SiftedStage
@@ -108,9 +107,7 @@
             "test_data/sifted/output/correlation_matlab.csv", delimiter=",")
         self.x_matlab = np.genfromtxt(script_dir /
             "test_data/sifted/output/x_matlab.csv", delimiter=",")
-=======
-from matilda.data.options import ParallelOptions, SiftedOptions
-from matilda.stages.sifted import Sifted
+from matilda.data.options import ParallelOptions
 
 # prepare input required for testing
 script_dir = Path(__file__).parent
@@ -124,7 +121,6 @@
 feat_labels = np.genfromtxt(csv_path_feat_labels, delimiter=",", dtype=str).tolist()
 opts = SiftedOptions.default()
 par_opts = ParallelOptions.default(n_cores=10)
->>>>>>> 08c78fb0
 
 
 def test_select_features_by_performance() -> None:
@@ -133,7 +129,6 @@
     Ensures that `xaux` after filtering by correlation performance is exactly the
     same as MATLAB's output.
     """
-<<<<<<< HEAD
     inputs = SiftedMatlabInput()
     sifted = SiftedStage(
        inputs.x,
@@ -150,12 +145,6 @@
        inputs.feat_labels,
        inputs.opts,
     )
-=======
-    csv_path_xaux = script_dir / "test_data/sifted/output/correlation_matlab.csv"
-    xaux_matlab = np.genfromtxt(csv_path_xaux, delimiter=",")
-
-    sifted = Sifted(input_x, input_y, input_ybin, feat_labels, opts, par_opts)
->>>>>>> 08c78fb0
     xaux_python, _, _, _ = sifted.select_features_by_performance()
     assert np.allclose(SiftedMatlabOutput().correlation_matlab, xaux_python, atol=1e-04)
 
@@ -166,7 +155,6 @@
     python's cluster are 80% same as items in matlab's cluster.
     """
     rng = np.random.default_rng(seed=0)
-<<<<<<< HEAD
     inputs = SiftedMatlabInput()
     sifted = SiftedStage(
        inputs.x,
@@ -183,10 +171,6 @@
        inputs.feat_labels,
        inputs.opts,
     )
-=======
-
-    sifted = Sifted(input_x, input_y, input_ybin, feat_labels, opts, par_opts)
->>>>>>> 08c78fb0
     x_aux, _, _, _ = sifted.select_features_by_performance()
     sifted.evaluate_cluster(x_aux, rng)
     _, cluster_python = sifted.select_features_by_clustering(x_aux, rng)
@@ -241,7 +225,6 @@
     between them. Check for each column and row, there's only one value that has high
     correlation (>0.9) and other correlation values are low (<0.9)
     """
-<<<<<<< HEAD
     inputs = SiftedMatlabInput()
 
     sifted_input = SiftedInput(
@@ -266,30 +249,9 @@
     x_python, x_matlab = sifted_output[0], SiftedMatlabOutput().x_matlab
     df_python = pd.DataFrame(x_python)
     df_matlab = pd.DataFrame(x_matlab)
-=======
-    import time
-
-    start = time.time()
-    csv_path_x = script_dir / "test_data/sifted/output/x_matlab.csv"
-    x_matlab = pd.read_csv(csv_path_x, header=None)
-
-    data_change, _ = Sifted.run(
-        input_x,
-        input_y,
-        input_ybin,
-        feat_labels,
-        opts,
-        par_opts,
-    )
-    x_python = pd.DataFrame(data_change.x)
->>>>>>> 08c78fb0
-
-    print(f"runtime {time.time() - start}")
 
     # compute correlation matrix that has been categorised into high, normal and low
     correlation_matrix = compute_correlation(df_python, df_matlab)
-
-    print(f"correlation {time.time() - start}")
 
     # test case pass if 70%
     assert correlation_matrix_check(correlation_matrix, threshold=0.5)
