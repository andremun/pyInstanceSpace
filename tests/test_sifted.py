"""Test module for Sifted stage to verify its functionality.

The file contains multiple unit tests to ensure that the `Sifted` class corretly
perform its tasks. The basic mechanism of the test is to compare its output against
output from MATLAB and check if the outputs are the same or reasonable similar. The
tests also include some boundary test where appropriate to test the boundary of the
statement within the methods to ensure they are implemented appropriately.

Tests includes:
- For the function select_features_by_performance, we check xaux value, check if
   features selected are the same
- For the function select_features_by_clustering, we check if number of elements in the
   same clusters for both matlab and python are over given threshold %
- For the function ga, check if the filtered x value, for each row and column, only one
   instances with high correlation, others are low correlation. Test passed if more than
   1 columns/rows don't fulfil this condition

"""

from pathlib import Path

import numpy as np
import pandas as pd
from numpy.typing import NDArray

from matilda.data.model import DataDense
<<<<<<< HEAD
from matilda.data.options import SelvarsOptions, SiftedOptions
=======
from matilda.data.options import ParallelOptions, SelvarsOptions, SiftedOptions
>>>>>>> 2c68039e
from matilda.stages.sifted import SiftedInput, SiftedStage


class SiftedMatlabInput:
    """Class to store MATLAB input data for sifted tests."""

    def __init__(self) -> None:
        """Initialize the input data for the sifted tests."""
        script_dir = Path(__file__).parent

        # Standard data CSV files
<<<<<<< HEAD
        self.x = np.genfromtxt(script_dir /
            "test_data/sifted/input/input_X.csv", delimiter=",")
        self.y = np.genfromtxt(script_dir /
            "test_data/sifted/input/input_Y.csv", delimiter=",")
        self.y_bin = np.genfromtxt(script_dir /
            "test_data/sifted/input/input_Ybin.csv", delimiter=",")
        self.x_raw = np.genfromtxt(script_dir /
            "test_data/sifted/input/input_Xraw.csv", delimiter=",")
        self.y_raw = np.genfromtxt(script_dir /
            "test_data/sifted/input/input_Yraw.csv", delimiter=",")
        self.beta = np.genfromtxt(script_dir /
            "test_data/sifted/input/input_beta.csv", delimiter=",")
        self.num_good_algos = np.genfromtxt(script_dir /
            "test_data/sifted/input/input_numGoodAlgos.csv", delimiter=",")
        self.y_best = np.genfromtxt(script_dir /
            "test_data/sifted/input/input_Ybest.csv", delimiter=",")
        self.p = np.genfromtxt(script_dir /
            "test_data/sifted/input/input_P.csv", delimiter=",")
        self.inst_labels = np.genfromtxt(script_dir /
            "test_data/sifted/input/input_instlabels.csv", delimiter=",",
            dtype=str).tolist()
        self.feat_labels = np.genfromtxt(script_dir /
            "test_data/sifted/input/input_featlabels.csv", delimiter=",",
            dtype=str).tolist()
=======
        self.x = np.genfromtxt(
            script_dir / "test_data/sifted/input/input_X.csv",
            delimiter=",",
        )
        self.y = np.genfromtxt(
            script_dir / "test_data/sifted/input/input_Y.csv",
            delimiter=",",
        )
        self.y_bin = np.genfromtxt(
            script_dir / "test_data/sifted/input/input_Ybin.csv",
            delimiter=",",
        )
        self.x_raw = np.genfromtxt(
            script_dir / "test_data/sifted/input/input_Xraw.csv",
            delimiter=",",
        )
        self.y_raw = np.genfromtxt(
            script_dir / "test_data/sifted/input/input_Yraw.csv",
            delimiter=",",
        )
        self.beta = np.genfromtxt(
            script_dir / "test_data/sifted/input/input_beta.csv",
            delimiter=",",
        )
        self.num_good_algos = np.genfromtxt(
            script_dir / "test_data/sifted/input/input_numGoodAlgos.csv",
            delimiter=",",
        )
        self.y_best = np.genfromtxt(
            script_dir / "test_data/sifted/input/input_Ybest.csv",
            delimiter=",",
        )
        self.p = np.genfromtxt(
            script_dir / "test_data/sifted/input/input_P.csv",
            delimiter=",",
        )
        self.inst_labels = np.genfromtxt(
            script_dir / "test_data/sifted/input/input_instlabels.csv",
            delimiter=",",
            dtype=str,
        ).tolist()
        self.feat_labels = np.genfromtxt(
            script_dir / "test_data/sifted/input/input_featlabels.csv",
            delimiter=",",
            dtype=str,
        ).tolist()
>>>>>>> 2c68039e
        self.s = None

        # Create DataDense instance
        self.data_dense = DataDense(
<<<<<<< HEAD
            x=np.genfromtxt(script_dir /
                "test_data/sifted/input/input_dense_X.csv", delimiter=","),
            y=np.genfromtxt(script_dir /
                "test_data/sifted/input/input_dense_Y.csv", delimiter=","),
            x_raw=np.genfromtxt(script_dir /
                "test_data/sifted/input/input_dense_Xraw.csv", delimiter=","),
            y_raw=np.genfromtxt(script_dir /
                "test_data/sifted/input/input_dense_Yraw.csv", delimiter=","),
            y_bin=np.genfromtxt(script_dir /
                "test_data/sifted/input/input_dense_Ybin.csv", delimiter=","),
            y_best=np.genfromtxt(script_dir /
                "test_data/sifted/input/input_dense_Ybest.csv", delimiter=","),
            p=np.genfromtxt(script_dir /
                "test_data/sifted/input/input_dense_P.csv", delimiter=","),
            num_good_algos=np.genfromtxt(script_dir /
                "test_data/sifted/input/input_dense_numGoodAlgos.csv", delimiter=","),
            beta=np.genfromtxt(script_dir /
                "test_data/sifted/input/input_dense_beta.csv", delimiter=","),
            inst_labels=np.genfromtxt(script_dir /
                "test_data/sifted/input/input_dense_instlabels.csv", delimiter=",",
                dtype=str).tolist(),
=======
            x=np.genfromtxt(
                script_dir / "test_data/sifted/input/input_dense_X.csv",
                delimiter=",",
            ),
            y=np.genfromtxt(
                script_dir / "test_data/sifted/input/input_dense_Y.csv",
                delimiter=",",
            ),
            x_raw=np.genfromtxt(
                script_dir / "test_data/sifted/input/input_dense_Xraw.csv",
                delimiter=",",
            ),
            y_raw=np.genfromtxt(
                script_dir / "test_data/sifted/input/input_dense_Yraw.csv",
                delimiter=",",
            ),
            y_bin=np.genfromtxt(
                script_dir / "test_data/sifted/input/input_dense_Ybin.csv",
                delimiter=",",
            ),
            y_best=np.genfromtxt(
                script_dir / "test_data/sifted/input/input_dense_Ybest.csv",
                delimiter=",",
            ),
            p=np.genfromtxt(
                script_dir / "test_data/sifted/input/input_dense_P.csv",
                delimiter=",",
            ),
            num_good_algos=np.genfromtxt(
                script_dir / "test_data/sifted/input/input_dense_numGoodAlgos.csv",
                delimiter=",",
            ),
            beta=np.genfromtxt(
                script_dir / "test_data/sifted/input/input_dense_beta.csv",
                delimiter=",",
            ),
            inst_labels=np.genfromtxt(
                script_dir / "test_data/sifted/input/input_dense_instlabels.csv",
                delimiter=",",
                dtype=str,
            ).tolist(),
>>>>>>> 2c68039e
            s=None,
        )

        # Set up options
        self.opts = SiftedOptions.default()
        self.opts_selvar = SelvarsOptions.default()
        self.opts_selvar_filter = SelvarsOptions.default(density_flag=True)

<<<<<<< HEAD
=======

>>>>>>> 2c68039e
class SiftedMatlabOutput:
    """Class to store MATLAB output data for sifted tests."""

    def __init__(self) -> None:
        """Initialize the output data for the sifted tests."""
        script_dir = Path(__file__).parent

        # Output CSV files
<<<<<<< HEAD
        self.cluster_matlab = np.genfromtxt(script_dir /
            "test_data/sifted/output/clusters_matlab.csv", delimiter=",")
        self.correlation_matlab = np.genfromtxt(script_dir /
            "test_data/sifted/output/correlation_matlab.csv", delimiter=",")
        self.x_matlab = np.genfromtxt(script_dir /
            "test_data/sifted/output/x_matlab.csv", delimiter=",")
from matilda.data.options import ParallelOptions

# prepare input required for testing
script_dir = Path(__file__).parent
csv_path_x = script_dir / "test_data/sifted/input/0-input_X.csv"
csv_path_y = script_dir / "test_data/sifted/input/0-input_Y.csv"
csv_path_ybin = script_dir / "test_data/sifted/input/0-input_Ybin.csv"
csv_path_feat_labels = script_dir / "test_data/sifted/input/0-input_featlabels.csv"
input_x = np.genfromtxt(csv_path_x, delimiter=",")
input_y = np.genfromtxt(csv_path_y, delimiter=",")
input_ybin = np.genfromtxt(csv_path_ybin, delimiter=",")
feat_labels = np.genfromtxt(csv_path_feat_labels, delimiter=",", dtype=str).tolist()
opts = SiftedOptions.default()
par_opts = ParallelOptions.default(n_cores=10)
=======
        self.cluster_matlab = np.genfromtxt(
            script_dir / "test_data/sifted/output/clusters_matlab.csv",
            delimiter=",",
        )
        self.correlation_matlab = np.genfromtxt(
            script_dir / "test_data/sifted/output/correlation_matlab.csv",
            delimiter=",",
        )
        self.x_matlab = np.genfromtxt(
            script_dir / "test_data/sifted/output/x_matlab.csv",
            delimiter=",",
        )
>>>>>>> 2c68039e


def test_select_features_by_performance() -> None:
    """Test performance selection against MATLAB's performance selection output.

    Ensures that `xaux` after filtering by correlation performance is exactly the
    same as MATLAB's output.
    """
    inputs = SiftedMatlabInput()
    sifted = SiftedStage(
<<<<<<< HEAD
       inputs.x,
       inputs.y,
       inputs.y_bin,
       inputs.x_raw,
       inputs.y_raw,
       inputs.beta,
       inputs.num_good_algos,
       inputs.y_best,
       inputs.p,
       inputs.inst_labels,
       inputs.s,
       inputs.feat_labels,
       inputs.opts,
    )
    xaux_python, _, _, _ = sifted.select_features_by_performance()
    assert np.allclose(SiftedMatlabOutput().correlation_matlab, xaux_python, atol=1e-04)
=======
        inputs.x,
        inputs.y,
        inputs.y_bin,
        inputs.x_raw,
        inputs.y_raw,
        inputs.beta,
        inputs.num_good_algos,
        inputs.y_best,
        inputs.p,
        inputs.inst_labels,
        inputs.s,
        inputs.feat_labels,
        inputs.opts,
        ParallelOptions.default(),
    )
    xaux_python, _, _, _ = sifted.select_features_by_performance()
    assert np.allclose(SiftedMatlabOutput().correlation_matlab, xaux_python, atol=1e-04)

>>>>>>> 2c68039e

def test_select_features_by_clustering() -> None:
    """Test cluster selection against MATLAB's cluster selection output.

    Despite the difference in cluster labels, we ensure that the number of items in
    python's cluster are 80% same as items in matlab's cluster.
    """
    rng = np.random.default_rng(seed=0)
    inputs = SiftedMatlabInput()
    sifted = SiftedStage(
<<<<<<< HEAD
       inputs.x,
       inputs.y,
       inputs.y_bin,
       inputs.x_raw,
       inputs.y_raw,
       inputs.beta,
       inputs.num_good_algos,
       inputs.y_best,
       inputs.p,
       inputs.inst_labels,
       inputs.s,
       inputs.feat_labels,
       inputs.opts,
=======
        inputs.x,
        inputs.y,
        inputs.y_bin,
        inputs.x_raw,
        inputs.y_raw,
        inputs.beta,
        inputs.num_good_algos,
        inputs.y_best,
        inputs.p,
        inputs.inst_labels,
        inputs.s,
        inputs.feat_labels,
        inputs.opts,
        ParallelOptions.default(),
>>>>>>> 2c68039e
    )
    x_aux, _, _, _ = sifted.select_features_by_performance()
    sifted.evaluate_cluster(x_aux, rng)
    _, cluster_python = sifted.select_features_by_clustering(x_aux, rng)
    assert are_same_clusters(SiftedMatlabOutput().cluster_matlab, cluster_python)
<<<<<<< HEAD
=======

>>>>>>> 2c68039e

def are_same_clusters(
    cluster_a: NDArray[np.intc],
    cluster_b: NDArray[np.intc],
    threshold: float = 0.8,
) -> bool:
    """Check if two clusters have same number of elements more than threshold set.

    Parameters
    ----------
    cluster_a : NDArray[np.intc]
        The first cluster.
    cluster_b : NDArray[np.intc]
        The second cluster.
    threshold : float, optional
        The min ratio of matching elements between the two clusters (default is 0.8).

    Returns
    -------
    bool
        True if the number of matching elements exceeds the threshold, False otherwise.
    """
    cluster_a = np.array(cluster_a)
    cluster_b = np.array(cluster_b)

    unique_labels_a = np.unique(cluster_a)
    total_elements = len(cluster_a)
    matching_elements = 0

    for label in unique_labels_a:
        indices_a = np.where(cluster_a == label)[0]

        # Find the corresponding label in B for the same indices
        label_in_b = cluster_b[indices_a[0]]

        # Count the number of matching labels in B for these indices
        matches = np.sum(cluster_b[indices_a] == label_in_b)
        matching_elements += matches

    match_ratio = matching_elements / total_elements

    return bool(match_ratio >= threshold)

def test_run() -> None:
    """Test the _run method of Sifted class.

    Given the output of sifted stage of matlab and python, compute the correlation
    between them. Check for each column and row, there's only one value that has high
    correlation (>0.9) and other correlation values are low (<0.9)
    """
    inputs = SiftedMatlabInput()

    sifted_input = SiftedInput(
<<<<<<< HEAD
       inputs.x,
       inputs.y,
       inputs.y_bin,
       inputs.x_raw,
       inputs.y_raw,
       inputs.beta,
       inputs.num_good_algos,
       inputs.y_best,
       inputs.p,
       inputs.inst_labels,
       s=inputs.s,
       feat_labels=inputs.feat_labels,
       sifted_options=inputs.opts,
       selvars_options=inputs.opts_selvar,
       data_dense=inputs.data_dense,
=======
        inputs.x,
        inputs.y,
        inputs.y_bin,
        inputs.x_raw,
        inputs.y_raw,
        inputs.beta,
        inputs.num_good_algos,
        inputs.y_best,
        inputs.p,
        inputs.inst_labels,
        s=inputs.s,
        feat_labels=inputs.feat_labels,
        sifted_options=inputs.opts,
        selvars_options=inputs.opts_selvar,
        data_dense=inputs.data_dense,
        parallel_options=ParallelOptions.default(),
>>>>>>> 2c68039e
    )

    sifted_output = SiftedStage._run(sifted_input)  # noqa: SLF001
    x_python, x_matlab = sifted_output[0], SiftedMatlabOutput().x_matlab
    df_python = pd.DataFrame(x_python)
    df_matlab = pd.DataFrame(x_matlab)

    # compute correlation matrix that has been categorised into high, normal and low
    correlation_matrix = compute_correlation(df_python, df_matlab)

    # test case pass if 70%
    assert correlation_matrix_check(correlation_matrix, threshold=0.5)
<<<<<<< HEAD
=======

>>>>>>> 2c68039e

def compute_correlation(df1: pd.DataFrame, df2: pd.DataFrame) -> pd.DataFrame:
    """Compute correlation matrix and categorise them into high, normal and low.

    Correlation values are categorised as high, normal, or low.

    Parameters
    ----------
    df1 : pd.DataFrame
        The first dataframe.
    df2 : pd.DataFrame
        The second dataframe.

    Returns
    -------
    pd.DataFrame
        A dataframe where the correlation values are categorised into high (1),
        normal (0), and low (-1).
    """
    upper_bound = 0.7
    lower_bound = 0.3

    def categorise_value(x: float) -> int:
        """Categorise correlation value into high, normal and low."""
        if x > upper_bound:
            return 1
        if x < lower_bound:
            return -1
        return 0

    # given two dataframe, compute correlation matrix
    correlation_matrix = pd.DataFrame(index=df1.columns, columns=df2.columns)
    for col1 in df1.columns:
        for col2 in df2.columns:
            correlation_matrix.loc[col1, col2] = df1[col1].corr(df2[col2])
    correlation_matrix = correlation_matrix.abs()

    # categorise correlation matrix's value to high and low
    return correlation_matrix.map(categorise_value)


def correlation_matrix_check(df: pd.DataFrame, threshold: float) -> bool:
    """Check if at least threshold percentage of both rows and columns fulfil condition.

    The condition is fulfilled if only one value in a row or column has a high
    correlation (categorised as 1).

    Parameters
    ----------
    df : pd.DataFrame
        The correlation matrix with categorised values.
    threshold : float
        The minimum percentage of rows and columns that must fulfill the condition.

    Returns
    -------
    bool
        True if the condition is satisfied for at least the threshold percentage,
        False otherwise.
    """
    # for every row, calculate percentage of only one value has modified correlation
    # equals to 1
    row_condition = (df == 1).sum(axis=1) == 1
    row_percentage = row_condition.mean()

    # for every column, calculate percentage of only one value has modified correlation
    # equals to 1
    col_condition = (df == 1).sum(axis=0) == 1
    col_percentage = col_condition.mean()

    total_percentage = (row_percentage + col_percentage) / 2

    return total_percentage >= threshold<|MERGE_RESOLUTION|>--- conflicted
+++ resolved
@@ -24,11 +24,7 @@
 from numpy.typing import NDArray
 
 from matilda.data.model import DataDense
-<<<<<<< HEAD
-from matilda.data.options import SelvarsOptions, SiftedOptions
-=======
 from matilda.data.options import ParallelOptions, SelvarsOptions, SiftedOptions
->>>>>>> 2c68039e
 from matilda.stages.sifted import SiftedInput, SiftedStage
 
 
@@ -40,32 +36,6 @@
         script_dir = Path(__file__).parent
 
         # Standard data CSV files
-<<<<<<< HEAD
-        self.x = np.genfromtxt(script_dir /
-            "test_data/sifted/input/input_X.csv", delimiter=",")
-        self.y = np.genfromtxt(script_dir /
-            "test_data/sifted/input/input_Y.csv", delimiter=",")
-        self.y_bin = np.genfromtxt(script_dir /
-            "test_data/sifted/input/input_Ybin.csv", delimiter=",")
-        self.x_raw = np.genfromtxt(script_dir /
-            "test_data/sifted/input/input_Xraw.csv", delimiter=",")
-        self.y_raw = np.genfromtxt(script_dir /
-            "test_data/sifted/input/input_Yraw.csv", delimiter=",")
-        self.beta = np.genfromtxt(script_dir /
-            "test_data/sifted/input/input_beta.csv", delimiter=",")
-        self.num_good_algos = np.genfromtxt(script_dir /
-            "test_data/sifted/input/input_numGoodAlgos.csv", delimiter=",")
-        self.y_best = np.genfromtxt(script_dir /
-            "test_data/sifted/input/input_Ybest.csv", delimiter=",")
-        self.p = np.genfromtxt(script_dir /
-            "test_data/sifted/input/input_P.csv", delimiter=",")
-        self.inst_labels = np.genfromtxt(script_dir /
-            "test_data/sifted/input/input_instlabels.csv", delimiter=",",
-            dtype=str).tolist()
-        self.feat_labels = np.genfromtxt(script_dir /
-            "test_data/sifted/input/input_featlabels.csv", delimiter=",",
-            dtype=str).tolist()
-=======
         self.x = np.genfromtxt(
             script_dir / "test_data/sifted/input/input_X.csv",
             delimiter=",",
@@ -112,34 +82,10 @@
             delimiter=",",
             dtype=str,
         ).tolist()
->>>>>>> 2c68039e
         self.s = None
 
         # Create DataDense instance
         self.data_dense = DataDense(
-<<<<<<< HEAD
-            x=np.genfromtxt(script_dir /
-                "test_data/sifted/input/input_dense_X.csv", delimiter=","),
-            y=np.genfromtxt(script_dir /
-                "test_data/sifted/input/input_dense_Y.csv", delimiter=","),
-            x_raw=np.genfromtxt(script_dir /
-                "test_data/sifted/input/input_dense_Xraw.csv", delimiter=","),
-            y_raw=np.genfromtxt(script_dir /
-                "test_data/sifted/input/input_dense_Yraw.csv", delimiter=","),
-            y_bin=np.genfromtxt(script_dir /
-                "test_data/sifted/input/input_dense_Ybin.csv", delimiter=","),
-            y_best=np.genfromtxt(script_dir /
-                "test_data/sifted/input/input_dense_Ybest.csv", delimiter=","),
-            p=np.genfromtxt(script_dir /
-                "test_data/sifted/input/input_dense_P.csv", delimiter=","),
-            num_good_algos=np.genfromtxt(script_dir /
-                "test_data/sifted/input/input_dense_numGoodAlgos.csv", delimiter=","),
-            beta=np.genfromtxt(script_dir /
-                "test_data/sifted/input/input_dense_beta.csv", delimiter=","),
-            inst_labels=np.genfromtxt(script_dir /
-                "test_data/sifted/input/input_dense_instlabels.csv", delimiter=",",
-                dtype=str).tolist(),
-=======
             x=np.genfromtxt(
                 script_dir / "test_data/sifted/input/input_dense_X.csv",
                 delimiter=",",
@@ -181,7 +127,6 @@
                 delimiter=",",
                 dtype=str,
             ).tolist(),
->>>>>>> 2c68039e
             s=None,
         )
 
@@ -190,10 +135,7 @@
         self.opts_selvar = SelvarsOptions.default()
         self.opts_selvar_filter = SelvarsOptions.default(density_flag=True)
 
-<<<<<<< HEAD
-=======
-
->>>>>>> 2c68039e
+
 class SiftedMatlabOutput:
     """Class to store MATLAB output data for sifted tests."""
 
@@ -202,28 +144,6 @@
         script_dir = Path(__file__).parent
 
         # Output CSV files
-<<<<<<< HEAD
-        self.cluster_matlab = np.genfromtxt(script_dir /
-            "test_data/sifted/output/clusters_matlab.csv", delimiter=",")
-        self.correlation_matlab = np.genfromtxt(script_dir /
-            "test_data/sifted/output/correlation_matlab.csv", delimiter=",")
-        self.x_matlab = np.genfromtxt(script_dir /
-            "test_data/sifted/output/x_matlab.csv", delimiter=",")
-from matilda.data.options import ParallelOptions
-
-# prepare input required for testing
-script_dir = Path(__file__).parent
-csv_path_x = script_dir / "test_data/sifted/input/0-input_X.csv"
-csv_path_y = script_dir / "test_data/sifted/input/0-input_Y.csv"
-csv_path_ybin = script_dir / "test_data/sifted/input/0-input_Ybin.csv"
-csv_path_feat_labels = script_dir / "test_data/sifted/input/0-input_featlabels.csv"
-input_x = np.genfromtxt(csv_path_x, delimiter=",")
-input_y = np.genfromtxt(csv_path_y, delimiter=",")
-input_ybin = np.genfromtxt(csv_path_ybin, delimiter=",")
-feat_labels = np.genfromtxt(csv_path_feat_labels, delimiter=",", dtype=str).tolist()
-opts = SiftedOptions.default()
-par_opts = ParallelOptions.default(n_cores=10)
-=======
         self.cluster_matlab = np.genfromtxt(
             script_dir / "test_data/sifted/output/clusters_matlab.csv",
             delimiter=",",
@@ -236,7 +156,6 @@
             script_dir / "test_data/sifted/output/x_matlab.csv",
             delimiter=",",
         )
->>>>>>> 2c68039e
 
 
 def test_select_features_by_performance() -> None:
@@ -247,24 +166,6 @@
     """
     inputs = SiftedMatlabInput()
     sifted = SiftedStage(
-<<<<<<< HEAD
-       inputs.x,
-       inputs.y,
-       inputs.y_bin,
-       inputs.x_raw,
-       inputs.y_raw,
-       inputs.beta,
-       inputs.num_good_algos,
-       inputs.y_best,
-       inputs.p,
-       inputs.inst_labels,
-       inputs.s,
-       inputs.feat_labels,
-       inputs.opts,
-    )
-    xaux_python, _, _, _ = sifted.select_features_by_performance()
-    assert np.allclose(SiftedMatlabOutput().correlation_matlab, xaux_python, atol=1e-04)
-=======
         inputs.x,
         inputs.y,
         inputs.y_bin,
@@ -283,7 +184,6 @@
     xaux_python, _, _, _ = sifted.select_features_by_performance()
     assert np.allclose(SiftedMatlabOutput().correlation_matlab, xaux_python, atol=1e-04)
 
->>>>>>> 2c68039e
 
 def test_select_features_by_clustering() -> None:
     """Test cluster selection against MATLAB's cluster selection output.
@@ -294,21 +194,6 @@
     rng = np.random.default_rng(seed=0)
     inputs = SiftedMatlabInput()
     sifted = SiftedStage(
-<<<<<<< HEAD
-       inputs.x,
-       inputs.y,
-       inputs.y_bin,
-       inputs.x_raw,
-       inputs.y_raw,
-       inputs.beta,
-       inputs.num_good_algos,
-       inputs.y_best,
-       inputs.p,
-       inputs.inst_labels,
-       inputs.s,
-       inputs.feat_labels,
-       inputs.opts,
-=======
         inputs.x,
         inputs.y,
         inputs.y_bin,
@@ -323,16 +208,12 @@
         inputs.feat_labels,
         inputs.opts,
         ParallelOptions.default(),
->>>>>>> 2c68039e
     )
     x_aux, _, _, _ = sifted.select_features_by_performance()
     sifted.evaluate_cluster(x_aux, rng)
     _, cluster_python = sifted.select_features_by_clustering(x_aux, rng)
     assert are_same_clusters(SiftedMatlabOutput().cluster_matlab, cluster_python)
-<<<<<<< HEAD
-=======
-
->>>>>>> 2c68039e
+
 
 def are_same_clusters(
     cluster_a: NDArray[np.intc],
@@ -376,6 +257,7 @@
 
     return bool(match_ratio >= threshold)
 
+
 def test_run() -> None:
     """Test the _run method of Sifted class.
 
@@ -386,23 +268,6 @@
     inputs = SiftedMatlabInput()
 
     sifted_input = SiftedInput(
-<<<<<<< HEAD
-       inputs.x,
-       inputs.y,
-       inputs.y_bin,
-       inputs.x_raw,
-       inputs.y_raw,
-       inputs.beta,
-       inputs.num_good_algos,
-       inputs.y_best,
-       inputs.p,
-       inputs.inst_labels,
-       s=inputs.s,
-       feat_labels=inputs.feat_labels,
-       sifted_options=inputs.opts,
-       selvars_options=inputs.opts_selvar,
-       data_dense=inputs.data_dense,
-=======
         inputs.x,
         inputs.y,
         inputs.y_bin,
@@ -419,7 +284,6 @@
         selvars_options=inputs.opts_selvar,
         data_dense=inputs.data_dense,
         parallel_options=ParallelOptions.default(),
->>>>>>> 2c68039e
     )
 
     sifted_output = SiftedStage._run(sifted_input)  # noqa: SLF001
@@ -432,10 +296,7 @@
 
     # test case pass if 70%
     assert correlation_matrix_check(correlation_matrix, threshold=0.5)
-<<<<<<< HEAD
-=======
-
->>>>>>> 2c68039e
+
 
 def compute_correlation(df1: pd.DataFrame, df2: pd.DataFrame) -> pd.DataFrame:
     """Compute correlation matrix and categorise them into high, normal and low.
