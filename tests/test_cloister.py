"""Test module for Cloister class to verify its functionality.

The file contains multiple unit tests to ensure that the `Cloister` class corretly
perform its tasks. The basic mechanism of the test is to compare its output against
output from MATLAB and check if the outputs are the same or reasonable similar. The
tests also include some boundary test where appropriate to test the boundary of the
statement within the methods to ensure they are implemented appropriately.

Tests include:
- Correlation calculations and boundary test.
- Generating binary matrix from decimal
- Running analysis from start to end
- Error handling from convex hull calculation
- Boundary generation and the boundary test.
"""

from pathlib import Path

import numpy as np
import pytest

from matilda.data.options import CloisterOptions
from matilda.stages.cloister import CloisterStage

script_dir = Path(__file__).parent


class CloisterMatlabInputs:
    """Class to store MATLAB input data for cloister tests."""

    def __init__(self) -> None:
        """Initialize the input data for the cloister tests."""
        csv_path_x = script_dir / "test_data/cloister/input/input_x.csv"
        csv_path_a = script_dir / "test_data/cloister/input/input_a.csv"

        self.input_x = np.genfromtxt(csv_path_x, delimiter=",")
        self.input_a = np.genfromtxt(csv_path_a, delimiter=",")


class CloisterMatlabOutput:
    """Class to store MATLAB output data for cloister tests."""

    def __init__(self) -> None:
        """Initialize the output data for the cloister tests."""
        csv_path_rho = script_dir / "test_data/cloister/output/rho.csv"
        csv_path_rho_zero = script_dir / "test_data/cloister/output/rho_zero_pval.csv"
        csv_path_z_edge = script_dir / "test_data/cloister/output/z_edge.csv"
        csv_path_z_ecorr = script_dir / "test_data/cloister/output/z_ecorr.csv"
        csv_path_x_edge = script_dir / "test_data/cloister/output/x_edge.csv"
        csv_path_remove = script_dir / "test_data/cloister/output/remove.csv"
        csv_path_index = script_dir / "test_data/cloister/output/index.csv"

        self.rho = np.genfromtxt(csv_path_rho, delimiter=",")
        self.rho_zero = np.genfromtxt(csv_path_rho_zero, delimiter=",")
        self.z_edge = np.genfromtxt(csv_path_z_edge, delimiter=",")
        self.z_ecorr = np.genfromtxt(csv_path_z_ecorr, delimiter=",")
        self.x_edge = np.genfromtxt(csv_path_x_edge, delimiter=",")
        self.remove = np.genfromtxt(csv_path_remove, delimiter=",")
        self.index = np.genfromtxt(csv_path_index, delimiter=",")


class TestCloister:
    """Test module for Cloister class to verify its functionality."""

    @pytest.fixture()
    def input_data(self) -> CloisterMatlabInputs:
        """Fixture to initialize MATLAB input data for cloister tests."""
        return CloisterMatlabInputs()

    @pytest.fixture()
    def output_data(self) -> CloisterMatlabOutput:
        """Fixture to initialize MATLAB output data for cloister tests."""
        return CloisterMatlabOutput()

    def test_correlation_calculation(
        self,
        input_data: CloisterMatlabInputs,
        output_data: CloisterMatlabOutput,
    ) -> None:
        """Test correlation calculation against MATLAB's correlation output.

        Compare the calculated rho value between MATLAB's and Python's computation
        using same pval value.
        """
        input_x = input_data.input_x
        options = CloisterOptions.default()

        rho_python = CloisterStage._compute_correlation(
<<<<<<< HEAD
            input_x, options,
=======
            input_x,
            options,
>>>>>>> 544b5335
        )
        rho_matlab = output_data.rho

        assert np.allclose(rho_matlab, rho_python)

    def test_correlation_calculation_boundary(
        self,
        input_data: CloisterMatlabInputs,
        output_data: CloisterMatlabOutput,
    ) -> None:
        """Test with pval value being zero.

        This will test both on point and off point boundary.
        """
        input_x = input_data.input_x
        option = CloisterOptions(p_val=0, c_thres=0.7)

        rho_python = CloisterStage._compute_correlation(input_x, option)  # noqa: SLF001
        rho_matlab = output_data.rho_zero

        assert np.allclose(rho_matlab, rho_python)

    def test_decimal_to_binary(
        self,
        input_data: CloisterMatlabInputs,
        output_data: CloisterMatlabOutput,
    ) -> None:
        """Test generating binary matrix from decimal against MATLAB's de2bi ouput.

        Compare the generated binary matrix between MATLAB's de2bi function and custom
        function implemented in Python. Python's matrix should be 1 less than MATLAB's
        output since MATLAB use 1 base indexing while python use 0 base indexing.
        """
        input_x = input_data.input_x
        nfeats = input_x.shape[1]

        index_python = CloisterStage._decimal_to_binary_matrix(nfeats)  # noqa: SLF001
        index_matlab = output_data.index

        assert np.all(index_matlab == index_python + 1)

    def test_decimal_to_binary_with_empty_x(self) -> None:
        """Test generating binary matrix with empty input."""
        empty_x = np.empty((0, 0))
        nfeats = empty_x.shape[1]

        index = CloisterStage._decimal_to_binary_matrix(nfeats)  # noqa: SLF001

        assert index.shape == (1, 1)
        assert index[0, 0] == 0

    def test_run(
        self,
        input_data: CloisterMatlabInputs,
        output_data: CloisterMatlabOutput,
    ) -> None:
        """Test run methods correctly run analysis from start to end.

        The test also test for convex hull calculation with valid input. The z_edge and
        z_ecorr output from MATLAB's convhull produce circular ouput, containing
        duplicated point for start value and have different ordering compared to Scipy's
        ConvexHull ouput. Thus, for the purpose of testing, MATLAB's ouput has been
        reordered.
        """
        input_x = input_data.input_x
        input_a = input_data.input_a
        options = CloisterOptions.default()

        cloister = CloisterStage(input_x, input_a)

        z_edge_python, z_ecorr_python = cloister._run(options)  # noqa: SLF001
        z_edge_matlab = output_data.z_edge
        z_ecorr_matlab = output_data.z_ecorr

        assert np.allclose(z_edge_matlab, z_edge_python)
        assert np.allclose(z_ecorr_matlab, z_ecorr_python)

    def test_convex_hull_qhull_error(self) -> None:
        """Test convex hull function properly handles qhull error."""
        points_collinear = np.array([[0, 0], [1, 1], [2, 2]])
        output = CloisterStage._compute_convex_hull(points_collinear)  # noqa: SLF001
        assert output.size == 0

    def test_convex_hull_value_error(self) -> None:
        """Test convex hull function properly handles value error."""
        points_one_dimension = np.array([[1], [2], [3]])
        output = CloisterStage._compute_convex_hull(
            points_one_dimension,
        )
        assert output.size == 0

    def test_boundary_generation(
        self,
        input_data: CloisterMatlabInputs,
        output_data: CloisterMatlabOutput,
    ) -> None:
        """Test boundary generation against MATLAB's output.

        Compare the z_edge and z_ecorr vaules obtained from the function with MATLAB's.
        output to verify Python implementation produce out within acceptable range.
        """
        input_x = input_data.input_x
        options = CloisterOptions.default()

        rho = CloisterStage._compute_correlation(input_x, options)  # noqa: SLF001

        x_edge_python, remove_python = (
            CloisterStage._generate_boundaries(  # noqa: SLF001
                input_x,
                rho,
                options,
            )
        )
        x_edge_matlab = output_data.x_edge
        remove_matlab = output_data.remove

        assert np.allclose(x_edge_matlab, x_edge_python)
        assert np.all(remove_matlab == remove_python)

    def test_boundary_generation_cthres_boundary(
        self,
        input_data: CloisterMatlabInputs,
        output_data: CloisterMatlabOutput,
    ) -> None:
        """Test cthres boundary."""
        csv_path_rho = script_dir / "test_data/cloister/input/rho_boundary.csv"
        rho_boundary = np.genfromtxt(csv_path_rho, delimiter=",")

        input_x = input_data.input_x
        options = CloisterOptions.default()

        _, remove = CloisterStage._generate_boundaries(
<<<<<<< HEAD
            input_x, rho_boundary, options,
=======
            input_x,
            rho_boundary,
            options,
>>>>>>> 544b5335
        )
        remove_matlab = output_data.remove

        assert np.all(remove_matlab == remove)<|MERGE_RESOLUTION|>--- conflicted
+++ resolved
@@ -86,12 +86,7 @@
         options = CloisterOptions.default()
 
         rho_python = CloisterStage._compute_correlation(
-<<<<<<< HEAD
             input_x, options,
-=======
-            input_x,
-            options,
->>>>>>> 544b5335
         )
         rho_matlab = output_data.rho
 
@@ -224,13 +219,9 @@
         options = CloisterOptions.default()
 
         _, remove = CloisterStage._generate_boundaries(
-<<<<<<< HEAD
-            input_x, rho_boundary, options,
-=======
             input_x,
             rho_boundary,
             options,
->>>>>>> 544b5335
         )
         remove_matlab = output_data.remove
 
