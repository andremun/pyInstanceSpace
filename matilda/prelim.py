"""
Performing preliminary data processing.

The main focus is on the `prelim` function, which prepares the input data for further
analysis and modeling.

The `prelim` function takes feature and performance data matrices along with a set of
processing options, and performs various preprocessing tasks such as normalization,
outlier detection and removal, and binary performance classification. These tasks are
guided by the options specified in the `Options` object.
"""

import numpy as np
from numpy.typing import NDArray

from matilda.data.model import Data, PrelimOut
from matilda.data.option import Options


<<<<<<< HEAD
class Prelim:
    """See file docstring."""

    @staticmethod
    def run(
        x: NDArray[np.double],
        y: NDArray[np.double],
        opts: Opts,
    ) -> tuple[Data, PrelimOut]:
        """
        Perform preliminary processing on the input data 'x' and 'y'.

        :param x: The feature matrix (instances x features) to process.
        :param y: The performance matrix (instances x algorithms) to process.
        :param opts: An object of type Opts containing options for processing.
        :return: A tuple containing the processed data (as 'Data' object) and
            preliminary output information (as 'PrelimOut' object).
        """
        # TODO: Rewrite PRELIM logic in python
        raise NotImplementedError
=======
def prelim(
    x: NDArray[np.double],
    y: NDArray[np.double],
    opts: Options,
) -> tuple[Data, PrelimOut]:
    """
    Perform preliminary processing on the input data 'x' and 'y'.

    :param x: The feature matrix (instances x features) to process.
    :param y: The performance matrix (instances x algorithms) to process.
    :param opts: An object of type Options containing options for processing.
    :return: A tuple containing the processed data (as 'Data' object) and preliminary
             output information (as 'PrelimOut' object).
    """
    # TODO: Rewrite PRELIM logic in python
    raise NotImplementedError
>>>>>>> af1c5136
<|MERGE_RESOLUTION|>--- conflicted
+++ resolved
@@ -17,7 +17,6 @@
 from matilda.data.option import Options
 
 
-<<<<<<< HEAD
 class Prelim:
     """See file docstring."""
 
@@ -25,34 +24,16 @@
     def run(
         x: NDArray[np.double],
         y: NDArray[np.double],
-        opts: Opts,
+        opts: Options,
     ) -> tuple[Data, PrelimOut]:
         """
         Perform preliminary processing on the input data 'x' and 'y'.
 
         :param x: The feature matrix (instances x features) to process.
         :param y: The performance matrix (instances x algorithms) to process.
-        :param opts: An object of type Opts containing options for processing.
+        :param opts: An object of type Options containing options for processing.
         :return: A tuple containing the processed data (as 'Data' object) and
             preliminary output information (as 'PrelimOut' object).
         """
         # TODO: Rewrite PRELIM logic in python
-        raise NotImplementedError
-=======
-def prelim(
-    x: NDArray[np.double],
-    y: NDArray[np.double],
-    opts: Options,
-) -> tuple[Data, PrelimOut]:
-    """
-    Perform preliminary processing on the input data 'x' and 'y'.
-
-    :param x: The feature matrix (instances x features) to process.
-    :param y: The performance matrix (instances x algorithms) to process.
-    :param opts: An object of type Options containing options for processing.
-    :return: A tuple containing the processed data (as 'Data' object) and preliminary
-             output information (as 'PrelimOut' object).
-    """
-    # TODO: Rewrite PRELIM logic in python
-    raise NotImplementedError
->>>>>>> af1c5136
+        raise NotImplementedError