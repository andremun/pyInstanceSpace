--- conflicted
+++ resolved
@@ -34,9 +34,6 @@
     p: NDArray[np.double]
     num_good_algos: NDArray[np.double]
     beta: NDArray[np.bool_]
-<<<<<<< HEAD
-    s: pd.Series | None
-=======
     s: set[str] | None
     uniformity: float | None
 
@@ -48,7 +45,6 @@
 
     data: Data
     out: T
->>>>>>> 369b57af
 
 
 @dataclass(frozen=True)
@@ -165,13 +161,8 @@
 class CloisterOut:
     """Results of the Cloister process in the data analysis pipeline."""
 
-<<<<<<< HEAD
-    Zedge: NDArray[np.double]
-    Zecorr: NDArray[np.double]
-=======
     z_edge: NDArray[np.double]
     z_ecorr:NDArray[np.double]
->>>>>>> 369b57af
 
     def __iter__(self) -> Iterator[NDArray[np.double]]:
         """Allow unpacking directly."""
