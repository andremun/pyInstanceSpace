"""Defines a comprehensive set of data classes used in the instance space analysis.

These classes are designed to encapsulate various aspects of the data and the results
of different analytical processes, facilitating a structured and organized approach
to data analysis and model building.
"""

from collections.abc import Iterator
from dataclasses import dataclass
from typing import Any, Generic, TypeVar

import numpy as np
import pandas as pd
from numpy.typing import NDArray
<<<<<<< HEAD
from shapely.geometry import Polygon
=======
from shapely.geometry import MultiPoint, Polygon
>>>>>>> 88eb0438


@dataclass(frozen=True)
class Data:
    """Holds initial dataset from metadata and processed data after operations."""

    inst_labels: pd.Series  # type: ignore[type-arg]
    feat_labels: list[str]
    algo_labels: list[str]
    x: NDArray[np.double]
    y: NDArray[np.double]
    x_raw: NDArray[np.double]
    y_raw: NDArray[np.double]
    y_bin: NDArray[np.bool_]
    y_best: NDArray[np.double]
    p: NDArray[np.double]
    num_good_algos: NDArray[np.double]
    beta: NDArray[np.bool_]
    s: pd.Series | None  # type: ignore[type-arg]
    uniformity: float | None


T = TypeVar("T")


@dataclass(frozen=True)
class StageState(Generic[T]):
    """The state of the data at the end of a Stage."""

    data: Data
    out: T


@dataclass(frozen=True)
class AlgorithmSummary:
    """Provides a summary of an algorithm's performance across different metrics."""

    name: str
    avg_perf_all_instances: float | None
    std_perf_all_instances: float | None
    probability_of_good: float | None
    avg_perf_selected_instances: float | None
    std_perf_selected_instances: float | None
    cv_model_accuracy: float | None
    cv_model_precision: float | None
    cv_model_recall: float | None
    box_constraint: float | None
    kernel_scale: float | None


@dataclass(frozen=True)
class PreprocessingOut:
    """Holds preprocessed data."""

    pass


@dataclass(frozen=True)
class PreprocessingDataChanged:
    """The fields of Data that the preprocessing stage changes."""

    inst_labels: pd.Series  # type: ignore[type-arg]
    feat_labels: list[str]
    algo_labels: list[str]
    x: NDArray[np.double]
    y: NDArray[np.double]
    s: pd.Series | None  # type: ignore[type-arg]


@dataclass(frozen=True)
class PrelimOut:
    """Contains preliminary output metrics calculated from the data."""

    med_val: NDArray[np.double]
    iq_range: NDArray[np.double]
    hi_bound: NDArray[np.double]
    lo_bound: NDArray[np.double]
    min_x: NDArray[np.double]
    lambda_x: NDArray[np.double]
    mu_x: NDArray[np.double]
    sigma_x: NDArray[np.double]
    min_y: float
    lambda_y: NDArray[np.double]
    sigma_y: NDArray[np.double]
    mu_y: NDArray[np.double]


@dataclass(frozen=True)
class PrelimDataChanged:
    """The fields of Data that the Prelim stage changes."""

    x: NDArray[np.double]
    y: NDArray[np.double]
    y_bin: NDArray[np.bool_]
    y_best: NDArray[np.double]
    p: NDArray[np.double]
    num_good_algos: NDArray[np.double]
    beta: NDArray[np.bool_]

    def merge_with(self, data: Data) -> Data:
        """Merge changed fields of data with a Data object."""
        return Data(
            inst_labels=data.inst_labels,
            feat_labels=data.feat_labels,
            algo_labels=data.algo_labels,
            uniformity=data.uniformity,
            x=self.x,
            x_raw=data.x_raw,
            y=self.y,
            y_raw=data.y_raw,
            y_bin=self.y_bin,
            y_best=self.y_best,
            p=self.p,
            num_good_algos=self.num_good_algos,
            beta=self.beta,
            s=data.s,
        )


@dataclass(frozen=True)
class SiftedOut:
    """Results of the sifting process in the data analysis pipeline."""

<<<<<<< HEAD
    flag: int  # not sure datatype, confirm it later
    rho: np.double
    k: int
    n_trees: int
    max_lter: int
    replicates: int
    idx: NDArray[np.int_]
=======
    selvars: NDArray[np.intc]
    idx: NDArray[np.intc]
    rho: NDArray[np.double] | None
    pval: NDArray[np.double] | None
    silhouette_scores: list[float] | None
    clust: NDArray[np.bool_] | None
>>>>>>> 88eb0438


@dataclass(frozen=True)
class SiftedDataChanged:
    """The fields of Data that the Sifted stage changes."""

    x: NDArray[np.double]

    def merge_with(self, data: Data) -> Data:
        """Merge changed fields of data with a Data object."""
        return Data(
            inst_labels=data.inst_labels,
            feat_labels=data.feat_labels,
            algo_labels=data.algo_labels,
            uniformity=data.uniformity,
            x=self.x,
            x_raw=data.x_raw,
            y=data.y,
            y_raw=data.y_raw,
            y_bin=data.y_bin,
            y_best=data.y_best,
            p=data.p,
            num_good_algos=data.num_good_algos,
            beta=data.beta,
            s=data.s,
        )


@dataclass(frozen=True)
class PilotOut:
    """Results of the Pilot process in the data analysis pipeline."""

    X0: NDArray[np.double] | None  # not sure about the dimensions
    alpha: NDArray[np.double] | None
    eoptim: NDArray[np.double] | None
    perf: NDArray[np.double] | None
    a: NDArray[np.double]
    z: NDArray[np.double]
    c: NDArray[np.double]
    b: NDArray[np.double]
    error: NDArray[np.double]  # or just the double
    r2: NDArray[np.double]
    summary: pd.DataFrame


@dataclass(frozen=True)
class PilotDataChanged:
    """The fields of Data that the Pilot stage changes."""

    def merge_with(self, data: Data) -> Data:
        """Merge changed fields of data with a Data object."""
        raise NotImplementedError


@dataclass(frozen=True)
class BoundaryResult:
    """Results of generating boundaries from Cloister process."""

    x_edge: NDArray[np.double]
    remove: NDArray[np.double]

    def __iter__(self) -> Iterator[NDArray[np.double]]:
        """Allow unpacking directly."""
        return iter((self.x_edge, self.remove))


@dataclass(frozen=True)
class CloisterOut:
    """Results of the Cloister process in the data analysis pipeline."""

    z_edge: NDArray[np.double]
    z_ecorr: NDArray[np.double]

    def __iter__(self) -> Iterator[NDArray[np.double]]:
        """Allow unpacking directly."""
        return iter((self.z_edge, self.z_ecorr))


@dataclass(frozen=True)
class CloisterDataChanged:
    """The fields of Data that the Cloister stage changes."""

    def merge_with(self, data: Data) -> Data:
        """Merge changed fields of data with a Data object."""
        raise NotImplementedError


@dataclass(frozen=True)
class PythiaOut:
    """Results of the Pythia process in the data analysis pipeline."""

    mu: list[float]
    sigma: list[float]
    cp: Any  # Change it to proper type
    svm: Any  # Change it to proper type
    cvcmat: NDArray[np.double]
    y_sub: NDArray[np.bool_]
    y_hat: NDArray[np.bool_]
    pr0_sub: NDArray[np.double]
    pr0_hat: NDArray[np.double]
    box_consnt: list[float]
    k_scale: list[float]
    precision: list[float]
    recall: list[float]
    accuracy: list[float]
    selection0: NDArray[np.double]
    selection1: Any  # Change it to proper type
    summary: pd.DataFrame


@dataclass(frozen=True)
class PythiaDataChanged:
    """The fields of Data that the Pythia stage changes."""

    def merge_with(self, data: Data) -> Data:
        """Merge changed fields of data with a Data object."""
        raise NotImplementedError


@dataclass(frozen=True)
class Footprint:
    """A class to represent a footprint with geometric and statistical properties.

    Attributes:
    ----------
    polygon : Polygon | None
        The geometric shape of the footprint.
    area : float
        The area of the footprint.
    elements : int
        The number of data points within the footprint.
    good_elements : int
        The number of "good" data points within the footprint.
    density : float
        The density of points within the footprint.
    purity : float
        The purity of "good" elements in relation to all elements in the footprint.
    """

    polygon: Polygon | None
    area: float
    elements: int
    good_elements: int
    density: float
    purity: float

    @classmethod
    def from_polygon(
        cls: type["Footprint"],
        polygon: Polygon | None,
        z: NDArray[np.double],
        y_bin: NDArray[np.bool_],
        smoothen: bool = False,
    ) -> "Footprint":
        """Create a Footprint object based on the given polygon.

        Parameters:
        ----------
        polygon : Polygon
            The polygon to create the footprint from.
        z : NDArray[np.double]
            The space of instances, represented as an array of data points (features).
        y_bin : NDArray[np.bool_]
            Binary array indicating the points corresponding to the footprint.
        smoothen : bool, optional
            Indicates if the polygon borders need to be smoothened, by default False.

        Returns:
        -------
        Footprint:
            The created footprint, or an empty one if the polygon is empty.
        """
        if polygon is None:
            return cls(None, 0, 0, 0, 0, 0)

        if smoothen:
            polygon = polygon.buffer(0.01).buffer(-0.01)

        elements = np.sum(
            [polygon.contains(point) for point in MultiPoint(z).geoms],
        )
        good_elements = np.sum(
            [polygon.contains(point) for point in MultiPoint(z[y_bin]).geoms],
        )
        density = elements / polygon.area if polygon.area != 0 else 0
        purity = good_elements / elements if elements != 0 else 0

        return cls(
            polygon=polygon,
            area=polygon.area,
            elements=elements,
            good_elements=good_elements,
            density=density,
            purity=purity,
        )


@dataclass(frozen=True)
class TraceOut:
    """Results of the Trace process in the data analysis pipeline."""

    space: Footprint
    good: list[Footprint]
    best: list[Footprint]
    hard: Footprint
    summary: pd.DataFrame  # for the dataform that looks like the
    # Excel spreadsheet(rownames and column names are mixed with data),
    # I decide to use DataFrame


@dataclass(frozen=True)
class TraceDataChanged:
    """The fields of Data that the Trace stage changes."""

    def merge_with(self, data: Data) -> Data:
        """Merge changed fields of data with a Data object."""
        raise NotImplementedError<|MERGE_RESOLUTION|>--- conflicted
+++ resolved
@@ -12,11 +12,7 @@
 import numpy as np
 import pandas as pd
 from numpy.typing import NDArray
-<<<<<<< HEAD
-from shapely.geometry import Polygon
-=======
 from shapely.geometry import MultiPoint, Polygon
->>>>>>> 88eb0438
 
 
 @dataclass(frozen=True)
@@ -140,22 +136,12 @@
 class SiftedOut:
     """Results of the sifting process in the data analysis pipeline."""
 
-<<<<<<< HEAD
-    flag: int  # not sure datatype, confirm it later
-    rho: np.double
-    k: int
-    n_trees: int
-    max_lter: int
-    replicates: int
-    idx: NDArray[np.int_]
-=======
     selvars: NDArray[np.intc]
     idx: NDArray[np.intc]
     rho: NDArray[np.double] | None
     pval: NDArray[np.double] | None
     silhouette_scores: list[float] | None
     clust: NDArray[np.bool_] | None
->>>>>>> 88eb0438
 
 
 @dataclass(frozen=True)
