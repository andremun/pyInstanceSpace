--- conflicted
+++ resolved
@@ -69,10 +69,33 @@
             s=stage_runner_output["s"],
             # uniformity=stage_runner_output["uniformity"],
         )
-<<<<<<< HEAD
-=======
-
->>>>>>> 2c68039e
+
+        Args
+        ----
+            cls (type[T]): the class
+            stage_runner_output (dict[str, Any]): output of StageRunner for an
+                InstanceSpace
+
+        Returns
+        -------
+            Data: a Data object
+        """
+        return cls(
+            inst_labels=stage_runner_output["inst_labels"],
+            feat_labels=stage_runner_output["feat_labels"],
+            algo_labels=stage_runner_output["algo_labels"],
+            x=stage_runner_output["x"],
+            y=stage_runner_output["y"],
+            x_raw=stage_runner_output["x_raw"],
+            y_raw=stage_runner_output["y_raw"],
+            y_bin=stage_runner_output["y_bin"],
+            y_best=stage_runner_output["y_best"],
+            p=stage_runner_output["p"],
+            num_good_algos=stage_runner_output["num_good_algos"],
+            beta=stage_runner_output["beta"],
+            s=stage_runner_output["s"],
+            # uniformity=stage_runner_output["uniformity"],
+        )
 
 @dataclass(frozen=True)
 class DataDense:
@@ -250,11 +273,7 @@
             b=stage_runner_output["b"],
             error=stage_runner_output["error"],
             r2=stage_runner_output["r2"],
-<<<<<<< HEAD
-            summary=stage_runner_output["summary"],
-=======
             summary=stage_runner_output["pilot_summary"],
->>>>>>> 2c68039e
         )
 
 
@@ -354,11 +373,7 @@
             accuracy=stage_runner_output["accuracy"],
             selection0=stage_runner_output["selection0"],
             selection1=stage_runner_output["selection1"],
-<<<<<<< HEAD
-            summary=stage_runner_output["summary"],
-=======
             summary=stage_runner_output["pythia_summary"],
->>>>>>> 2c68039e
         )
 
 
@@ -474,11 +489,7 @@
             good=stage_runner_output["good"],
             best=stage_runner_output["best"],
             hard=stage_runner_output["hard"],
-<<<<<<< HEAD
-            summary=stage_runner_output["summary"],
-=======
             summary=stage_runner_output["trace_summary"],
->>>>>>> 2c68039e
         )
 
 
