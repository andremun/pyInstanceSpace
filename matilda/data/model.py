"""Defines a comprehensive set of data classes used in the instance space analysis.

These classes are designed to encapsulate various aspects of the data and the results
of different analytical processes, facilitating a structured and organized approach
to data analysis and model building.
"""

from dataclasses import dataclass
from typing import Any

import numpy as np
import pandas as pd
from numpy.typing import NDArray

from matilda.data.option import Options


@dataclass(frozen=True)
class Data:
    """Holds initial dataset from metadata and processed data after operations."""

    inst_labels: pd.Series
    feat_labels: list[str]
    algo_labels: list[str]
    # x: only the contents of features(doubles), no feature names
    x: NDArray[np.double]
    # y :only the contents of algorithms(doubles), no algorithms names
    y: NDArray[np.double]
    x_raw: NDArray[np.double]
    y_raw: NDArray[np.double]
    y_bin: NDArray[np.bool_]
    y_best: NDArray[np.double]
    p: NDArray[np.double]
    num_good_algos: NDArray[np.double]
    beta: NDArray[np.bool_]
    s: list[str] | None


@dataclass(frozen=True)
class FeatSel:
    """Holds indices for feature selection."""

    idx: NDArray[np.intc]


@dataclass(frozen=True)
class AlgorithmSummary:
    """Provides a summary of an algorithm's performance across different metrics."""

    name: str
    avg_perf_all_instances: float | None
    std_perf_all_instances: float | None
    probability_of_good: float | None
    avg_perf_selected_instances: float | None
    std_perf_selected_instances: float | None
    cv_model_accuracy: float | None
    cv_model_precision: float | None
    cv_model_recall: float | None
    box_constraint: float | None
    kernel_scale: float | None


@dataclass(frozen=True)
class PrelimOut:
    """Contains preliminary output metrics calculated from the data."""

    med_val: NDArray[np.double]
    iq_range: NDArray[np.double]
    hi_bound: NDArray[np.double]
    lo_bound: NDArray[np.double]
    min_x: NDArray[np.double]
    lambda_x: NDArray[np.double]
    mu_x: NDArray[np.double]
    sigma_x: NDArray[np.double]
    min_y: NDArray[np.double]
    lambda_y: NDArray[np.double]
    sigma_y: NDArray[np.double]
    mu_y: float = 0.0


@dataclass(frozen=True)
class SiftedOut:
    """Results of the sifting process in the data analysis pipeline."""

    flag: int  # not sure datatype, confirm it later
    rho: np.double
    k: int
    n_trees: int
    max_lter: int
    replicates: int


@dataclass(frozen=True)
class PilotOut:
    """Results of the Pilot process in the data analysis pipeline."""

    X0: NDArray[np.double]  # not sure about the dimensions
    alpha: NDArray[np.double]
    eoptim: NDArray[np.double]
    perf: NDArray[np.double]
    a: NDArray[np.double]
    z: NDArray[np.double]
    c: NDArray[np.double]
    b: NDArray[np.double]
    error: NDArray[np.double]  # or just the double
    r2: NDArray[np.double]
    summary: pd.DataFrame


@dataclass(frozen=True)
class CloisterOut:
    """Results of the Cloister process in the data analysis pipeline."""

    Zedge: NDArray[np.double]
    Zecorr: NDArray[np.double]

    pass


<<<<<<< HEAD
@dataclass
=======
@dataclass(frozen=True)
>>>>>>> 15bb561c
class PythiaOut:
    """Results of the Pythia process in the data analysis pipeline."""

    mu: list[float]
    sigma: list[float]
    cp: Any  # Change it to proper type
    svm: Any  # Change it to proper type
    cvcmat: NDArray[np.double]
    y_sub: NDArray[np.bool_]
    y_hat: NDArray[np.bool_]
    pr0_sub: NDArray[np.double]
    pr0_hat: NDArray[np.double]
    box_consnt: list[float]
    k_scale: list[float]
    precision: list[float]
    recall: list[float]
    accuracy: list[float]
    selection0: NDArray[np.double]
    selection1: Any  # Change it to proper type
    summary: pd.DataFrame


@dataclass(frozen=True)
class PolyShape:
    """Represent Polygon shape for footprint."""

    # polyshape is the builtin Matlab Data structure,
    # may find a similar one in python
    pass


@dataclass(frozen=True)
class Footprint:
    """Represent the geometric and quality attributes of a spatial footprint."""

    polygon: PolyShape
    area: float
    elements: float
    good_elements: float
    density: float
    purity: float


@dataclass(frozen=True)
class TraceOut:
    """Results of the Trace process in the data analysis pipeline."""

    space: Footprint
    good: list[Footprint]
    best: list[Footprint]
    hard: Footprint
    summary: pd.DataFrame  # for the dataform that looks like the
    # Excel spreadsheet(rownames and column names are mixed with data),
    # I decide to use DataFrame


@dataclass(frozen=True)
class Model:
    """Contain data and output.

    Combines all components into a full model representation, including data and
    analysis results.
    """

    data: Data
    data_dense: Data
    feat_sel: FeatSel
    prelim: PrelimOut
    sifted: SiftedOut
    pilot: PilotOut
    cloist: CloisterOut
    pythia: PythiaOut
    trace: TraceOut
    opts: Options<|MERGE_RESOLUTION|>--- conflicted
+++ resolved
@@ -117,11 +117,7 @@
     pass
 
 
-<<<<<<< HEAD
-@dataclass
-=======
 @dataclass(frozen=True)
->>>>>>> 15bb561c
 class PythiaOut:
     """Results of the Pythia process in the data analysis pipeline."""
 
