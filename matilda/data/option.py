"""Defines a collection of data classes that represent configuration options.

These classes provide a structured way to specify and manage settings for different
aspects of the model's execution and behaviour.
"""

from __future__ import annotations

import json
from dataclasses import dataclass, fields
from pathlib import Path
from typing import Self, TypeVar

import pandas as pd

from matilda.data.default_options import (
    DEFAULT_AUTO_PREPROC,
    DEFAULT_BOUND_FLAG,
    DEFAULT_CLOISTER_C_THRES,
    DEFAULT_CLOISTER_P_VAL,
    DEFAULT_NORM_FLAG,
    DEFAULT_OUTPUTS_CSV,
    DEFAULT_OUTPUTS_PNG,
    DEFAULT_OUTPUTS_WEB,
    DEFAULT_PARALLEL_FLAG,
    DEFAULT_PARALLEL_N_CORES,
    DEFAULT_PERFORMANCE_ABS_PERF,
    DEFAULT_PERFORMANCE_BETA_THRESHOLD,
    DEFAULT_PERFORMANCE_EPSILON,
    DEFAULT_PERFORMANCE_MAX_PERF,
    DEFAULT_PILOT_ANALYTICS,
    DEFAULT_PILOT_N_TRIES,
    DEFAULT_PYTHIA_CV_FOLDS,
    DEFAULT_PYTHIA_IS_POLY_KRNL,
    DEFAULT_PYTHIA_USE_LIB_SVM,
    DEFAULT_PYTHIA_USE_WEIGHTS,
    DEFAULT_SELVARS_DENSITY_FLAG,
    DEFAULT_SELVARS_FILE_IDX,
    DEFAULT_SELVARS_FILE_IDX_FLAG,
    DEFAULT_SELVARS_MIN_DISTANCE,
    DEFAULT_SELVARS_SMALL_SCALE,
    DEFAULT_SELVARS_SMALL_SCALE_FLAG,
    DEFAULT_SELVARS_TYPE,
    DEFAULT_SIFTED_FLAG,
    DEFAULT_SIFTED_K,
    DEFAULT_SIFTED_MAX_ITER,
    DEFAULT_SIFTED_NTREES,
    DEFAULT_SIFTED_REPLICATES,
    DEFAULT_SIFTED_RHO,
    DEFAULT_TRACE_PI,
    DEFAULT_TRACE_USE_SIM,
)


class MissingOptionsError(Exception):
    """A required option wasn't set.

    An error raised when a stage is ran that requires an option to be set, and the
    option isn't present.
    """

    pass

@dataclass(frozen=True)
class ParallelOptions:
    """Configuration options for parallel computing."""

    flag: bool
    n_cores: int

    @staticmethod
    def default(
        flag: bool = DEFAULT_PARALLEL_FLAG,
        n_cores: int = DEFAULT_PARALLEL_N_CORES,
    ) -> ParallelOptions:
        """Instantiate with default values."""
        return ParallelOptions(
            flag=flag,
            n_cores=n_cores,
        )


@dataclass(frozen=True)
class PerformanceOptions:
    """Options related to performance thresholds and criteria for model evaluation."""

    max_perf: bool
    abs_perf: bool
    epsilon: float
    beta_threshold: float

    @staticmethod
    def default(
        max_perf: bool = DEFAULT_PERFORMANCE_MAX_PERF,
        abs_perf: bool = DEFAULT_PERFORMANCE_ABS_PERF,
        epsilon: float = DEFAULT_PERFORMANCE_EPSILON,
        beta_threshold: float = DEFAULT_PERFORMANCE_BETA_THRESHOLD,
    ) -> PerformanceOptions:
        """Instantiate with default values."""
        return PerformanceOptions(
            max_perf=max_perf,
            abs_perf=abs_perf,
            epsilon=epsilon,
            beta_threshold=beta_threshold,
        )


@dataclass(frozen=True)
class AutoOptions:
    """Options for automatic processing steps in the model pipeline."""

    preproc: bool

    @staticmethod
    def default(
        preproc: bool = DEFAULT_AUTO_PREPROC,
    ) -> AutoOptions:
        """Instantiate with default values."""
        return AutoOptions(
            preproc=preproc,
        )


@dataclass(frozen=True)
class BoundOptions:
    """Options for applying bounds in the model calculations or evaluations."""

    flag: bool

    @staticmethod
    def default(
        flag: bool = DEFAULT_BOUND_FLAG,
    ) -> BoundOptions:
        """Instantiate with default values."""
        return BoundOptions(
            flag=flag,
        )


@dataclass(frozen=True)
class NormOptions:
    """Options to control normalization processes within the model."""

    flag: bool

    @staticmethod
    def default(
        flag: bool = DEFAULT_NORM_FLAG,
    ) -> NormOptions:
        """Instantiate with default values."""
        return NormOptions(
            flag=flag,
        )


@dataclass(frozen=True)
class SelvarsOptions:
    """Options for selecting variables, including criteria and file indices."""

    small_scale_flag: bool
    small_scale: float
    file_idx_flag: bool
    file_idx: str
    feats: pd.DataFrame | None
    algos: pd.DataFrame | None
    selvars_type: str
    min_distance: float
    density_flag: bool

    @staticmethod
    def default(
        small_scale_flag: bool = DEFAULT_SELVARS_SMALL_SCALE_FLAG,
        small_scale: float = DEFAULT_SELVARS_SMALL_SCALE,
        file_idx_flag: bool = DEFAULT_SELVARS_FILE_IDX_FLAG,
        file_idx: str = DEFAULT_SELVARS_FILE_IDX,
        feats: pd.DataFrame | None = None,
        algos: pd.DataFrame | None = None,
        selvars_type: str = DEFAULT_SELVARS_TYPE,
        min_distance: float = DEFAULT_SELVARS_MIN_DISTANCE,
        density_flag: bool = DEFAULT_SELVARS_DENSITY_FLAG,
    ) -> SelvarsOptions:
        """Instantiate with default values."""
        return SelvarsOptions(
            small_scale_flag=small_scale_flag,
            small_scale=small_scale,
            file_idx_flag=file_idx_flag,
            file_idx=file_idx,
            feats=feats,
            algos=algos,
            selvars_type=selvars_type,
            min_distance=min_distance,
            density_flag=density_flag,
        )


@dataclass(frozen=True)
class SiftedOptions:
    """Options specific to the sifting process in data analysis."""

    flag: bool
    rho: float
    k: int
    n_trees: int
    max_iter: int
    replicates: int

    @staticmethod
    def default(
        flag: bool = DEFAULT_SIFTED_FLAG,
        rho: float = DEFAULT_SIFTED_RHO,
        k: int = DEFAULT_SIFTED_K,
        n_trees: int = DEFAULT_SIFTED_NTREES,
        max_iter: int = DEFAULT_SIFTED_MAX_ITER,
        replicates: int = DEFAULT_SIFTED_REPLICATES,
    ) -> SiftedOptions:
        """Instantiate with default values."""
        return SiftedOptions(
            flag=flag,
            rho=rho,
            k=k,
            n_trees=n_trees,
            max_iter=max_iter,
            replicates=replicates,
        )


@dataclass(frozen=True)
class PilotOptions:
    """Options for pilot studies or preliminary analysis phases."""

    analytic: bool
    n_tries: int

    @staticmethod
    def default(
        analytic: bool = DEFAULT_PILOT_ANALYTICS,
        n_tries: int = DEFAULT_PILOT_N_TRIES,
    ) -> PilotOptions:
        """Instantiate with default values."""
        return PilotOptions(
            analytic=analytic,
            n_tries=n_tries,
        )


@dataclass(frozen=True)
class CloisterOptions:
    """Options for cloistering in the model."""

    p_val: float
    c_thres: float

    @staticmethod
    def default(
        p_val: float = DEFAULT_CLOISTER_P_VAL,
        c_thres: float = DEFAULT_CLOISTER_C_THRES,
    ) -> CloisterOptions:
        """Instantiate with default values."""
        return CloisterOptions(
            p_val=p_val,
            c_thres=c_thres,
        )


@dataclass(frozen=True)
class PythiaOptions:
    """Configuration for the Pythia component of the model."""

    cv_folds: int
    is_poly_krnl: bool
    use_weights: bool
    use_lib_svm: bool

    @staticmethod
    def default(
        cv_folds: int = DEFAULT_PYTHIA_CV_FOLDS,
        is_poly_krnl: bool = DEFAULT_PYTHIA_IS_POLY_KRNL,
        use_weights: bool = DEFAULT_PYTHIA_USE_WEIGHTS,
        use_lib_svm: bool = DEFAULT_PYTHIA_USE_LIB_SVM,
    ) -> PythiaOptions:
        """Instantiate with default values."""
        return PythiaOptions(
            cv_folds=cv_folds,
            is_poly_krnl=is_poly_krnl,
            use_weights=use_weights,
            use_lib_svm=use_lib_svm,
        )


@dataclass(frozen=True)
class TraceOptions:
    """Options for trace analysis in the model."""

    use_sim: bool
    pi: float

    @staticmethod
    def default(
        use_sim: bool = DEFAULT_TRACE_USE_SIM,
        pi: float = DEFAULT_TRACE_PI,
    ) -> TraceOptions:
        """Instantiate with default values."""
        return TraceOptions(
            use_sim=use_sim,
            pi=pi,
        )


@dataclass(frozen=True)
class OutputOptions:
    """Options for controlling the output format."""

    csv: bool
    web: bool
    png: bool

    @staticmethod
    def default(
        csv: bool = DEFAULT_OUTPUTS_CSV,
        web: bool = DEFAULT_OUTPUTS_WEB,
        png: bool = DEFAULT_OUTPUTS_PNG,
    ) -> OutputOptions:
        """Instantiate with default values."""
        return OutputOptions(
            csv=csv,
            web=web,
            png=png,
        )


@dataclass(frozen=True)
class Options:
    """Aggregates all options into a single configuration object for the model."""

    parallel: ParallelOptions
    perf: PerformanceOptions
    auto: AutoOptions
    bound: BoundOptions
    norm: NormOptions
    selvars: SelvarsOptions
    sifted: SiftedOptions
    pilot: PilotOptions
    cloister: CloisterOptions
    pythia: PythiaOptions
    trace: TraceOptions
    outputs: OutputOptions

    @staticmethod
    def from_dict(file_contents: dict) -> Options:
        """Load configuration options from a JSON file into an Options object.

        This function reads a JSON file from `filepath`, checks for expected
        top-level fields as defined in Options, initializes each part of the
        Options with data from the file, and sets missing optional fields to None.

        Args
        ----------
        file_contents
            Content of the dict with configuration options.

        Returns
        -------
        unknown
            Options object populated with data from the file.

        Raises
        ------
        FileNotFoundError
            If the JSON file is not found at filepath.
        ValueError
            If the JSON file contains undefined fields.
        """
        # Validate if the top-level fields match those in the Options class
        options_fields = {f.name for f in fields(Options)}
        extra_fields = set(file_contents.keys()) - options_fields
        lacking_field = options_fields - set(file_contents.keys())
        if extra_fields:
            raise ValueError(f"Extra fields in JSON are not defined in Options:"
                             f" {extra_fields}")
        if lacking_field :
            raise ValueError(f"You should also include these field(s) in Options:"
                             f" {lacking_field}")

        # Initialize each part of Options

        return Options(
            parallel=Options._load_dataclass(ParallelOptions,
                                             file_contents["parallel"]),
            perf=Options._load_dataclass(PerformanceOptions, file_contents["perf"]),
            auto=Options._load_dataclass(AutoOptions, file_contents["auto"]),
            bound=Options._load_dataclass(BoundOptions, file_contents["bound"]),
            norm=Options._load_dataclass(NormOptions, file_contents["norm"]),
            selvars=Options._load_dataclass(SelvarsOptions, file_contents["selvars"]),
            sifted=Options._load_dataclass(SiftedOptions, file_contents["sifted"]),
            pilot=Options._load_dataclass(PilotOptions, file_contents["pilot"]),
            cloister=Options._load_dataclass(
                CloisterOptions,
                file_contents["cloister"],
            ),
            pythia=Options._load_dataclass(PythiaOptions, file_contents["pythia"]),
            trace=Options._load_dataclass(TraceOptions, file_contents["trace"]),
            outputs=Options._load_dataclass(OutputOptions, file_contents["outputs"]),
            general=Options._load_dataclass(GeneralOptions, file_contents["general"]),
        )

    def to_file(self: Self, filepath: Path) -> None:
        """Store options in a file from an Options object.

        Returns
        -------
        The options object serialised into a string.
        """
        raise NotImplementedError

<<<<<<< HEAD
    T = TypeVar("T", ParallelOptions, PerformanceOptions,
                AutoOptions, BoundOptions, NormOptions, SelvarsOptions,
                SiftedOptions, PilotOptions, CloisterOptions, PythiaOptions,
                TraceOptions, OutputOptions, GeneralOptions)

    @staticmethod
    def _validate_fields(data_class: type[T], data: dict) -> None:
        """Validate all keys in the provided dictionary are valid fields in dataclass.

        Args
        ----------
        data_class : type[T]
            The dataclass type to validate against.
        data : dict
            The dictionary whose keys are to be validated.

        Raises
        ------
        ValueError
            If an undefined field is found in the dictionary or
            if a field from the data class is missing in the dictionary.
        """
        # Get all defined fields in the data class
        known_fields = {f.name for f in fields(data_class)}

        # Check if all fields in the JSON are defined in the data class
        extra_fields = set(data.keys()) - known_fields
        if extra_fields:
            raise ValueError(
                f"Field(s) '{extra_fields}' in JSON are not "
                f"defined in the data class '{data_class.__name__}'.")

        # Check if all fields defined in the data class are present in the JSON
        missing_fields = known_fields - set(data.keys())
        if missing_fields:
            raise ValueError(
                f"Missing required field(s) '{missing_fields}' "
                f"from the JSON for the data class '{data_class.__name__}'.")

    @staticmethod
    def _load_dataclass(data_class: type[T], data: dict) -> T:
        """Load data into a dataclass from a dictionary.

        Ensures all dictionary keys match dataclass fields and fills in fields
        with available data or None.

        Args
        ----------
        data_class : type[T]
            The dataclass type to populate.
        data : dict
            Dictionary containing data to load into the dataclass.

        Returns
        -------
        T
            An instance of the dataclass populated with data.
        """
        Options._validate_fields(data_class, data)
        # for every subfield, fill in the attribute with the content,
        # return None if can't find the attribute content in the JSON
        init_args = {f.name: data.get(f.name, None) for f in fields(data_class)}
        return data_class(**init_args)


def from_json_file(file_path: Path) -> Options | None:
    try:
        with file_path.open() as o:
            options_contents = o.read()
        opts_dict = json.loads(options_contents)
    except FileNotFoundError:
        print(f"The file '{file_path}' does not exist.")
        return None
    except json.JSONDecodeError:
        print(f"The file '{file_path}' contains invalid JSON.")
        return None
    except OSError as e:
        print(f"Error: An I/O error occurred while reading the file '{file_path}'.")
        print(f"Error details: {e!s}")
        return None

    try:
        return Options.from_dict(opts_dict)
    except ValueError as e:
        print(f"Error: Invalid options data in the file '{file_path}'.")
        print(f"Error details: {e!s}")
        return None
=======
    @staticmethod
    def default(
        parallel: ParallelOptions | None,
        perf: PerformanceOptions | None,
        auto: AutoOptions | None,
        bound: BoundOptions | None,
        norm: NormOptions | None,
        selvars: SelvarsOptions | None,
        sifted: SiftedOptions | None,
        pilot: PilotOptions | None,
        cloister: CloisterOptions | None,
        pythia: PythiaOptions | None,
        trace: TraceOptions | None,
        outputs: OutputOptions | None,
    ) -> Options:
        """Instantiate with default values."""
        return Options(
            parallel= parallel or ParallelOptions.default(),
            perf= perf or PerformanceOptions.default(),
            auto= auto or AutoOptions.default(),
            bound= bound or BoundOptions.default(),
            norm= norm or NormOptions.default(),
            selvars= selvars or SelvarsOptions.default(),
            sifted= sifted or SiftedOptions.default(),
            pilot= pilot or PilotOptions.default(),
            cloister= cloister or CloisterOptions.default(),
            pythia= pythia or PythiaOptions.default(),
            trace= trace or TraceOptions.default(),
            outputs= outputs or OutputOptions.default(),
        )


# Options not part of the main Options class

@dataclass(frozen=True)
class PrelimOptions:
    """Options for running PRELIM."""

    max_perf: bool
    abs_perf: bool
    epsilon: float
    beta_threshold: float
    bound: bool
    norm: bool

    @staticmethod
    def from_options(options: Options) -> PrelimOptions:
        """Get a prelim options object from an existing Options object."""
        return PrelimOptions(
            max_perf=options.perf.max_perf,
            abs_perf=options.perf.abs_perf,
            epsilon=options.perf.epsilon,
            beta_threshold=options.perf.beta_threshold,
            bound=options.bound.flag,
            norm=options.norm.flag,
        )
>>>>>>> 5ff85fbc
<|MERGE_RESOLUTION|>--- conflicted
+++ resolved
@@ -400,7 +400,6 @@
             pythia=Options._load_dataclass(PythiaOptions, file_contents["pythia"]),
             trace=Options._load_dataclass(TraceOptions, file_contents["trace"]),
             outputs=Options._load_dataclass(OutputOptions, file_contents["outputs"]),
-            general=Options._load_dataclass(GeneralOptions, file_contents["general"]),
         )
 
     def to_file(self: Self, filepath: Path) -> None:
@@ -412,11 +411,67 @@
         """
         raise NotImplementedError
 
-<<<<<<< HEAD
+    @staticmethod
+    def default(
+        parallel: ParallelOptions | None,
+        perf: PerformanceOptions | None,
+        auto: AutoOptions | None,
+        bound: BoundOptions | None,
+        norm: NormOptions | None,
+        selvars: SelvarsOptions | None,
+        sifted: SiftedOptions | None,
+        pilot: PilotOptions | None,
+        cloister: CloisterOptions | None,
+        pythia: PythiaOptions | None,
+        trace: TraceOptions | None,
+        outputs: OutputOptions | None,
+    ) -> Options:
+        """Instantiate with default values."""
+        return Options(
+            parallel= parallel or ParallelOptions.default(),
+            perf= perf or PerformanceOptions.default(),
+            auto= auto or AutoOptions.default(),
+            bound= bound or BoundOptions.default(),
+            norm= norm or NormOptions.default(),
+            selvars= selvars or SelvarsOptions.default(),
+            sifted= sifted or SiftedOptions.default(),
+            pilot= pilot or PilotOptions.default(),
+            cloister= cloister or CloisterOptions.default(),
+            pythia= pythia or PythiaOptions.default(),
+            trace= trace or TraceOptions.default(),
+            outputs= outputs or OutputOptions.default(),
+        )
+
+
+# Options not part of the main Options class
+
+@dataclass(frozen=True)
+class PrelimOptions:
+    """Options for running PRELIM."""
+
+    max_perf: bool
+    abs_perf: bool
+    epsilon: float
+    beta_threshold: float
+    bound: bool
+    norm: bool
+
+    @staticmethod
+    def from_options(options: Options) -> PrelimOptions:
+        """Get a prelim options object from an existing Options object."""
+        return PrelimOptions(
+            max_perf=options.perf.max_perf,
+            abs_perf=options.perf.abs_perf,
+            epsilon=options.perf.epsilon,
+            beta_threshold=options.perf.beta_threshold,
+            bound=options.bound.flag,
+            norm=options.norm.flag,
+        )
+
     T = TypeVar("T", ParallelOptions, PerformanceOptions,
                 AutoOptions, BoundOptions, NormOptions, SelvarsOptions,
                 SiftedOptions, PilotOptions, CloisterOptions, PythiaOptions,
-                TraceOptions, OutputOptions, GeneralOptions)
+                TraceOptions, OutputOptions)
 
     @staticmethod
     def _validate_fields(data_class: type[T], data: dict) -> None:
@@ -471,7 +526,7 @@
         T
             An instance of the dataclass populated with data.
         """
-        Options._validate_fields(data_class, data)
+        Options._validate_fields(data_class, data)  # noqa: SLF001
         # for every subfield, fill in the attribute with the content,
         # return None if can't find the attribute content in the JSON
         init_args = {f.name: data.get(f.name, None) for f in fields(data_class)}
@@ -499,62 +554,4 @@
     except ValueError as e:
         print(f"Error: Invalid options data in the file '{file_path}'.")
         print(f"Error details: {e!s}")
-        return None
-=======
-    @staticmethod
-    def default(
-        parallel: ParallelOptions | None,
-        perf: PerformanceOptions | None,
-        auto: AutoOptions | None,
-        bound: BoundOptions | None,
-        norm: NormOptions | None,
-        selvars: SelvarsOptions | None,
-        sifted: SiftedOptions | None,
-        pilot: PilotOptions | None,
-        cloister: CloisterOptions | None,
-        pythia: PythiaOptions | None,
-        trace: TraceOptions | None,
-        outputs: OutputOptions | None,
-    ) -> Options:
-        """Instantiate with default values."""
-        return Options(
-            parallel= parallel or ParallelOptions.default(),
-            perf= perf or PerformanceOptions.default(),
-            auto= auto or AutoOptions.default(),
-            bound= bound or BoundOptions.default(),
-            norm= norm or NormOptions.default(),
-            selvars= selvars or SelvarsOptions.default(),
-            sifted= sifted or SiftedOptions.default(),
-            pilot= pilot or PilotOptions.default(),
-            cloister= cloister or CloisterOptions.default(),
-            pythia= pythia or PythiaOptions.default(),
-            trace= trace or TraceOptions.default(),
-            outputs= outputs or OutputOptions.default(),
-        )
-
-
-# Options not part of the main Options class
-
-@dataclass(frozen=True)
-class PrelimOptions:
-    """Options for running PRELIM."""
-
-    max_perf: bool
-    abs_perf: bool
-    epsilon: float
-    beta_threshold: float
-    bound: bool
-    norm: bool
-
-    @staticmethod
-    def from_options(options: Options) -> PrelimOptions:
-        """Get a prelim options object from an existing Options object."""
-        return PrelimOptions(
-            max_perf=options.perf.max_perf,
-            abs_perf=options.perf.abs_perf,
-            epsilon=options.perf.epsilon,
-            beta_threshold=options.perf.beta_threshold,
-            bound=options.bound.flag,
-            norm=options.norm.flag,
-        )
->>>>>>> 5ff85fbc
+        return None