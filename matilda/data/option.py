"""
Defines a collection of data classes that represent configuration options.

These classes provide a structured way to specify and manage settings for different
aspects of the model's execution and behaviour.
"""

from __future__ import annotations

from dataclasses import dataclass
from pathlib import Path
from typing import Self

import pandas as pd


@dataclass(frozen=True)
class ParallelOptions:
    """Configuration options for parallel computing."""

    flag: bool
    n_cores: int


@dataclass(frozen=True)
class PerformanceOptions:
    """Options related to performance thresholds and criteria for model evaluation."""

    max_perf: bool
    abs_perf: bool
    epsilon: float
    beta_threshold: float


<<<<<<< HEAD
@dataclass(frozen=True)
=======
@dataclass
class PrelimOptions:
    """Options for running PRELIM."""

    max_perf: bool
    abs_perf: bool
    epsilon: float
    beta_threshold: float
    bound: bool
    norm: bool


@dataclass
>>>>>>> 29b1265a
class AutoOptions:
    """Options for automatic processing steps in the model pipeline."""

    preproc: bool


@dataclass(frozen=True)
class BoundOptions:
    """Options for applying bounds in the model calculations or evaluations."""

    flag: bool


@dataclass(frozen=True)
class NormOptions:
    """Options to control normalization processes within the model."""

    flag: bool


@dataclass(frozen=True)
class SelvarsOptions:
    """Options for selecting variables, including criteria and file indices."""

    small_scale_flag: bool
    small_scale: float
    file_idx_flag: bool
    file_idx: str
    feats: pd.DataFrame
    algos: pd.DataFrame
    type: str
    min_distance: float
    density_flag: bool


@dataclass(frozen=True)
class SiftedOptions:
    """Options specific to the sifting process in data analysis."""

    flag: bool
    rho: float
    k: int
    n_trees: int
    max_iter: int
    replicates: int


@dataclass(frozen=True)
class PilotOptions:
    """Options for pilot studies or preliminary analysis phases."""

    analytic: bool
    n_tries: int


@dataclass(frozen=True)
class CloisterOptions:
    """Options for cloistering in the model."""

    p_val: float
    c_thres: float


@dataclass(frozen=True)
class PythiaOptions:
    """Configuration for the Pythia component of the model."""

    cv_folds: int
    is_poly_krnl: bool
    use_weights: bool
    use_lib_svm: bool


@dataclass(frozen=True)
class TraceOptions:
    """Options for trace analysis in the model."""

    use_sim: bool
    PI: float


@dataclass(frozen=True)
class OutputOptions:
    """Options for controlling the output format."""

    csv: bool
    web: bool
    png: bool


@dataclass(frozen=True)
class GeneralOptions:
    """General options that affect the whole system."""

    beta_threshold: float


@dataclass(frozen=True)
class Options:
    """Aggregates all options into a single configuration object for the model."""

    parallel: ParallelOptions
    perf: PerformanceOptions
    auto: AutoOptions
    bound: BoundOptions
    norm: NormOptions
    selvars: SelvarsOptions
    sifted: SiftedOptions
    pilot: PilotOptions
    cloister: CloisterOptions
    pythia: PythiaOptions
    trace: TraceOptions
    outputs: OutputOptions
    general: GeneralOptions

    @staticmethod
    def from_file(filepath: Path) -> Options:
        """
        Parse options from a file, and construct an Options object.

        :param filepath: The path of a json file containing the options.
        :return: An Options object.
        """
        raise NotImplementedError

    def to_file(self: Self, filepath: Path) -> None:
        """
        Store options in a file from an Options object.

        :param filepath: The path of the resulting json file containing the options.
        """
        raise NotImplementedError<|MERGE_RESOLUTION|>--- conflicted
+++ resolved
@@ -32,10 +32,7 @@
     beta_threshold: float
 
 
-<<<<<<< HEAD
 @dataclass(frozen=True)
-=======
-@dataclass
 class PrelimOptions:
     """Options for running PRELIM."""
 
@@ -47,8 +44,7 @@
     norm: bool
 
 
-@dataclass
->>>>>>> 29b1265a
+@dataclass(frozen=True)
 class AutoOptions:
     """Options for automatic processing steps in the model pipeline."""
 
