"""Defines a collection of data classes that represent configuration options.

These classes provide a structured way to specify and manage settings for different
aspects of the model's execution and behaviour.
"""

from __future__ import annotations

from dataclasses import dataclass

import pandas as pd


@dataclass(frozen=True)
class ParallelOptions:
    """Configuration options for parallel computing."""

    flag: bool
    n_cores: int


@dataclass(frozen=True)
class PerformanceOptions:
    """Options related to performance thresholds and criteria for model evaluation."""

    max_perf: bool
    abs_perf: bool
    epsilon: float
    beta_threshold: float


<<<<<<< HEAD
@dataclass
=======
@dataclass(frozen=True)
>>>>>>> 15bb561c
class PrelimOptions:
    """Options for running PRELIM."""

    max_perf: bool
    abs_perf: bool
    epsilon: float
    beta_threshold: float
    bound: bool
    norm: bool


<<<<<<< HEAD
@dataclass
=======
@dataclass(frozen=True)
>>>>>>> 15bb561c
class AutoOptions:
    """Options for automatic processing steps in the model pipeline."""

    preproc: bool


@dataclass(frozen=True)
class BoundOptions:
    """Options for applying bounds in the model calculations or evaluations."""

    flag: bool


@dataclass(frozen=True)
class NormOptions:
    """Options to control normalization processes within the model."""

    flag: bool


@dataclass(frozen=True)
class SelvarsOptions:
    """Options for selecting variables, including criteria and file indices."""

    small_scale_flag: bool
    small_scale: float
    file_idx_flag: bool
    file_idx: str
    feats: pd.DataFrame
    algos: pd.DataFrame
    type: str
    min_distance: float
    density_flag: bool


@dataclass(frozen=True)
class SiftedOptions:
    """Options specific to the sifting process in data analysis."""

    flag: bool
    rho: float
    k: int
    n_trees: int
    max_iter: int
    replicates: int


@dataclass(frozen=True)
class PilotOptions:
    """Options for pilot studies or preliminary analysis phases."""

    analytic: bool
    n_tries: int


@dataclass(frozen=True)
class CloisterOptions:
    """Options for cloistering in the model."""

    p_val: float
    c_thres: float


@dataclass(frozen=True)
class PythiaOptions:
    """Configuration for the Pythia component of the model."""

    cv_folds: int
    is_poly_krnl: bool
    use_weights: bool
    use_lib_svm: bool


@dataclass(frozen=True)
class TraceOptions:
    """Options for trace analysis in the model."""

    use_sim: bool
    PI: float


@dataclass(frozen=True)
class OutputOptions:
    """Options for controlling the output format."""

    csv: bool
    web: bool
    png: bool


@dataclass(frozen=True)
class GeneralOptions:
    """General options that affect the whole system."""

    beta_threshold: float


@dataclass(frozen=True)
class Options:
    """Aggregates all options into a single configuration object for the model."""

    parallel: ParallelOptions
    perf: PerformanceOptions
    auto: AutoOptions
    bound: BoundOptions
    norm: NormOptions
    selvars: SelvarsOptions
    sifted: SiftedOptions
    pilot: PilotOptions
    cloister: CloisterOptions
    pythia: PythiaOptions
    trace: TraceOptions
    outputs: OutputOptions
<<<<<<< HEAD
=======
    general: GeneralOptions
>>>>>>> 15bb561c

    @staticmethod
    def from_file(file_contents: str) -> Options:
        """Parse options from a file, and construct an Options object.

        Args
        ----
        file_contents (str): The contents of a json file containing the options.

        Returns
        -------
        An Options object.
        """
        raise NotImplementedError

    def to_file(self) -> str:
        """Store options in a file from an Options object.

        Returns
        -------
        The options object serialised into a string.
        """
        raise NotImplementedError<|MERGE_RESOLUTION|>--- conflicted
+++ resolved
@@ -29,11 +29,7 @@
     beta_threshold: float
 
 
-<<<<<<< HEAD
-@dataclass
-=======
 @dataclass(frozen=True)
->>>>>>> 15bb561c
 class PrelimOptions:
     """Options for running PRELIM."""
 
@@ -45,11 +41,7 @@
     norm: bool
 
 
-<<<<<<< HEAD
-@dataclass
-=======
 @dataclass(frozen=True)
->>>>>>> 15bb561c
 class AutoOptions:
     """Options for automatic processing steps in the model pipeline."""
 
@@ -163,10 +155,7 @@
     pythia: PythiaOptions
     trace: TraceOptions
     outputs: OutputOptions
-<<<<<<< HEAD
-=======
     general: GeneralOptions
->>>>>>> 15bb561c
 
     @staticmethod
     def from_file(file_contents: str) -> Options:
