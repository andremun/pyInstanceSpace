--- conflicted
+++ resolved
@@ -10,11 +10,7 @@
 from dataclasses import dataclass, fields
 from pathlib import Path
 from typing import Any, Self, TypeVar
-<<<<<<< HEAD
-=======
-
 import pandas as pd
->>>>>>> a9beed3f
 
 from matilda.data.default_options import (
     DEFAULT_AUTO_PREPROC,
@@ -376,11 +372,11 @@
         # Validate if the top-level fields match those in the Options class
         options_fields = {f.name for f in fields(Options)}
         extra_fields = set(file_contents.keys()) - options_fields
-<<<<<<< HEAD
 
         if extra_fields:
             raise ValueError(f"Extra fields in JSON are not defined in Options:"
                              f" {extra_fields}")
+
 
         # Initialize each part of Options, using default values for missing fields
         return Options(
@@ -405,36 +401,6 @@
                                             file_contents.get("outputs", {})),
         )
 
-=======
-
-        if extra_fields:
-            raise ValueError(f"Extra fields in JSON are not defined in Options:"
-                             f" {extra_fields}")
-
-        # Initialize each part of Options, using default values for missing fields
-        return Options(
-            parallel=Options._load_dataclass(ParallelOptions,
-                                             file_contents.get("parallel", {})),
-            perf=Options._load_dataclass(PerformanceOptions,
-                                         file_contents.get("perf", {})),
-            auto=Options._load_dataclass(AutoOptions, file_contents.get("auto", {})),
-            bound=Options._load_dataclass(BoundOptions, file_contents.get("bound", {})),
-            norm=Options._load_dataclass(NormOptions, file_contents.get("norm", {})),
-            selvars=Options._load_dataclass(SelvarsOptions,
-                                            file_contents.get("selvars", {})),
-            sifted=Options._load_dataclass(SiftedOptions,
-                                           file_contents.get("sifted", {})),
-            pilot=Options._load_dataclass(PilotOptions, file_contents.get("pilot", {})),
-            cloister=Options._load_dataclass(CloisterOptions,
-                                             file_contents.get("cloister", {})),
-            pythia=Options._load_dataclass(PythiaOptions,
-                                           file_contents.get("pythia", {})),
-            trace=Options._load_dataclass(TraceOptions, file_contents.get("trace", {})),
-            outputs=Options._load_dataclass(OutputOptions,
-                                            file_contents.get("outputs", {})),
-        )
-
->>>>>>> a9beed3f
     def to_file(self: Self, filepath: Path) -> None:
         """Store options in a file from an Options object.
 
