--- conflicted
+++ resolved
@@ -56,13 +56,9 @@
     DEFAULT_SIFTED_PARENT_SELECTION_TYPE,
     DEFAULT_SIFTED_REPLICATES,
     DEFAULT_SIFTED_RHO,
-<<<<<<< HEAD
-    DEFAULT_TRACE_PURITY,
-=======
     DEFAULT_SIFTED_SOL_PER_POP,
     DEFAULT_SIFTED_STOP_CRITERIA,
-    DEFAULT_TRACE_PI,
->>>>>>> a8a0e150
+    DEFAULT_TRACE_PURITY,
     DEFAULT_TRACE_USE_SIM,
 )
 
