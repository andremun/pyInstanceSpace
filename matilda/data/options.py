"""Defines a collection of data classes that represent configuration options.

These classes provide a structured way to specify and manage settings for different
aspects of the model's execution and behaviour.
"""

from __future__ import annotations

import json
from dataclasses import dataclass, fields
from pathlib import Path
from typing import Any, Self, TypeVar

import numpy as np
from numpy.typing import NDArray

from matilda.data.default_options import (
    DEFAULT_AUTO_PREPROC,
    DEFAULT_BOUND_FLAG,
    DEFAULT_CLOISTER_C_THRES,
    DEFAULT_CLOISTER_P_VAL,
    DEFAULT_NORM_FLAG,
    DEFAULT_OUTPUTS_CSV,
    DEFAULT_OUTPUTS_PNG,
    DEFAULT_OUTPUTS_WEB,
    DEFAULT_PARALLEL_FLAG,
    DEFAULT_PARALLEL_N_CORES,
    DEFAULT_PERFORMANCE_ABS_PERF,
    DEFAULT_PERFORMANCE_BETA_THRESHOLD,
    DEFAULT_PERFORMANCE_EPSILON,
    DEFAULT_PERFORMANCE_MAX_PERF,
    DEFAULT_PILOT_ANALYTICS,
    DEFAULT_PILOT_N_TRIES,
    DEFAULT_PYTHIA_CV_FOLDS,
    DEFAULT_PYTHIA_IS_POLY_KRNL,
    DEFAULT_PYTHIA_USE_GRID_SEARCH,
    DEFAULT_PYTHIA_USE_WEIGHTS,
    DEFAULT_SELVARS_DENSITY_FLAG,
    DEFAULT_SELVARS_FILE_IDX,
    DEFAULT_SELVARS_FILE_IDX_FLAG,
    DEFAULT_SELVARS_MIN_DISTANCE,
    DEFAULT_SELVARS_SMALL_SCALE,
    DEFAULT_SELVARS_SMALL_SCALE_FLAG,
    DEFAULT_SELVARS_TYPE,
    DEFAULT_SIFTED_CROSSOVER_PROBABILITY,
    DEFAULT_SIFTED_CROSSOVER_TYPE,
    DEFAULT_SIFTED_FLAG,
    DEFAULT_SIFTED_K,
    DEFAULT_SIFTED_K_TOURNAMENT,
    DEFAULT_SIFTED_KEEP_ELITISM,
    DEFAULT_SIFTED_MAX_ITER,
    DEFAULT_SIFTED_MUTATION_PROBABILITY,
    DEFAULT_SIFTED_MUTATION_TYPE,
    DEFAULT_SIFTED_NTREES,
    DEFAULT_SIFTED_NUM_GENERATION,
    DEFAULT_SIFTED_NUM_PARENTS_MATING,
    DEFAULT_SIFTED_PARENT_SELECTION_TYPE,
    DEFAULT_SIFTED_REPLICATES,
    DEFAULT_SIFTED_RHO,
    DEFAULT_SIFTED_SOL_PER_POP,
    DEFAULT_SIFTED_STOP_CRITERIA,
    DEFAULT_TRACE_PURITY,
    DEFAULT_TRACE_USE_SIM,
)


class MissingOptionsError(Exception):
    """A required option wasn't set.

    An error raised when a stage is ran that requires an option to be set, and the
    option isn't present.
    """

    pass


@dataclass(frozen=True)
class ParallelOptions:
    """Configuration options for parallel computing."""

    flag: bool
    n_cores: int

    @staticmethod
    def default(
        flag: bool = DEFAULT_PARALLEL_FLAG,
        n_cores: int = DEFAULT_PARALLEL_N_CORES,
    ) -> ParallelOptions:
        """Instantiate with default values."""
        return ParallelOptions(
            flag=flag,
            n_cores=n_cores,
        )


@dataclass(frozen=True)
class PerformanceOptions:
    """Options related to performance thresholds and criteria for model evaluation."""

    max_perf: bool
    abs_perf: bool
    epsilon: float
    beta_threshold: float

    @staticmethod
    def default(
        max_perf: bool = DEFAULT_PERFORMANCE_MAX_PERF,
        abs_perf: bool = DEFAULT_PERFORMANCE_ABS_PERF,
        epsilon: float = DEFAULT_PERFORMANCE_EPSILON,
        beta_threshold: float = DEFAULT_PERFORMANCE_BETA_THRESHOLD,
    ) -> PerformanceOptions:
        """Instantiate with default values."""
        return PerformanceOptions(
            max_perf=max_perf,
            abs_perf=abs_perf,
            epsilon=epsilon,
            beta_threshold=beta_threshold,
        )


@dataclass(frozen=True)
class AutoOptions:
    """Options for automatic processing steps in the model pipeline."""

    preproc: bool

    @staticmethod
    def default(
        preproc: bool = DEFAULT_AUTO_PREPROC,
    ) -> AutoOptions:
        """Instantiate with default values."""
        return AutoOptions(
            preproc=preproc,
        )


@dataclass(frozen=True)
class BoundOptions:
    """Options for applying bounds in the model calculations or evaluations."""

    flag: bool

    @staticmethod
    def default(
        flag: bool = DEFAULT_BOUND_FLAG,
    ) -> BoundOptions:
        """Instantiate with default values."""
        return BoundOptions(
            flag=flag,
        )


@dataclass(frozen=True)
class NormOptions:
    """Options to control normalization processes within the model."""

    flag: bool

    @staticmethod
    def default(
        flag: bool = DEFAULT_NORM_FLAG,
    ) -> NormOptions:
        """Instantiate with default values."""
        return NormOptions(
            flag=flag,
        )


@dataclass(frozen=True)
class SelvarsOptions:
    """Options for selecting variables, including criteria and file indices."""

    small_scale_flag: bool
    small_scale: float
    file_idx_flag: bool
    file_idx: str
    feats: list[str] | None
    algos: list[str] | None
    selvars_type: str
    min_distance: float
    density_flag: bool

    @staticmethod
    def default(
        small_scale_flag: bool = DEFAULT_SELVARS_SMALL_SCALE_FLAG,
        small_scale: float = DEFAULT_SELVARS_SMALL_SCALE,
        file_idx_flag: bool = DEFAULT_SELVARS_FILE_IDX_FLAG,
        file_idx: str = DEFAULT_SELVARS_FILE_IDX,
        feats: list[str] | None = None,
        algos: list[str] | None = None,
        selvars_type: str = DEFAULT_SELVARS_TYPE,
        min_distance: float = DEFAULT_SELVARS_MIN_DISTANCE,
        density_flag: bool = DEFAULT_SELVARS_DENSITY_FLAG,
    ) -> SelvarsOptions:
        """Instantiate with default values."""
        return SelvarsOptions(
            small_scale_flag=small_scale_flag,
            small_scale=small_scale,
            file_idx_flag=file_idx_flag,
            file_idx=file_idx,
            feats=feats,
            algos=algos,
            selvars_type=selvars_type,
            min_distance=min_distance,
            density_flag=density_flag,
        )


@dataclass(frozen=True)
class SiftedOptions:
    """Options specific to the sifting process in data analysis."""

    flag: bool
    rho: float
    k: int
    n_trees: int
    max_iter: int
    replicates: int
    num_generations: int
    num_parents_mating: int
    sol_per_pop: int
    parent_selection_type: str
    k_tournament: int
    keep_elitism: int
    crossover_type: str
    cross_over_probability: float
    mutation_type: str
    mutation_probability: float
    stop_criteria: str

    @staticmethod
    def default(
        flag: bool = DEFAULT_SIFTED_FLAG,
        rho: float = DEFAULT_SIFTED_RHO,
        k: int = DEFAULT_SIFTED_K,
        n_trees: int = DEFAULT_SIFTED_NTREES,
        max_iter: int = DEFAULT_SIFTED_MAX_ITER,
        replicates: int = DEFAULT_SIFTED_REPLICATES,
        num_generations: int = DEFAULT_SIFTED_NUM_GENERATION,
        num_parents_mating: int = DEFAULT_SIFTED_NUM_PARENTS_MATING,
        sol_per_pop: int = DEFAULT_SIFTED_SOL_PER_POP,
        parent_selection_type: str = DEFAULT_SIFTED_PARENT_SELECTION_TYPE,
        k_tournament: int = DEFAULT_SIFTED_K_TOURNAMENT,
        keep_elitism: int = DEFAULT_SIFTED_KEEP_ELITISM,
        crossover_type: str = DEFAULT_SIFTED_CROSSOVER_TYPE,
        cross_over_probability: float = DEFAULT_SIFTED_CROSSOVER_PROBABILITY,
        mutation_type: str = DEFAULT_SIFTED_MUTATION_TYPE,
        mutation_probability: float = DEFAULT_SIFTED_MUTATION_PROBABILITY,
        stop_criteria: str = DEFAULT_SIFTED_STOP_CRITERIA,
    ) -> SiftedOptions:
        """Instantiate with default values."""
        return SiftedOptions(
            flag=flag,
            rho=rho,
            k=k,
            n_trees=n_trees,
            max_iter=max_iter,
            replicates=replicates,
            num_generations=num_generations,
            num_parents_mating=num_parents_mating,
            sol_per_pop=sol_per_pop,
            parent_selection_type=parent_selection_type,
            k_tournament=k_tournament,
            keep_elitism=keep_elitism,
            crossover_type=crossover_type,
            cross_over_probability=cross_over_probability,
            mutation_type=mutation_type,
            mutation_probability=mutation_probability,
            stop_criteria=stop_criteria,
        )


@dataclass(frozen=True)
class PilotOptions:
    """Options for pilot studies or preliminary analysis phases."""

    x0: NDArray[np.double] | None
    alpha: NDArray[np.double] | None
    analytic: bool
    n_tries: int

    @staticmethod
    def default(
        analytic: bool = DEFAULT_PILOT_ANALYTICS,
        n_tries: int = DEFAULT_PILOT_N_TRIES,
        x0: NDArray[np.double] | None = None,
        alpha: NDArray[np.double] | None = None,
    ) -> PilotOptions:
        """Instantiate with default values."""
        return PilotOptions(analytic=analytic, n_tries=n_tries, x0=x0, alpha=alpha)


@dataclass(frozen=True)
class CloisterOptions:
    """Options for cloistering in the model."""

    p_val: float
    c_thres: float

    @staticmethod
    def default(
        p_val: float = DEFAULT_CLOISTER_P_VAL,
        c_thres: float = DEFAULT_CLOISTER_C_THRES,
    ) -> CloisterOptions:
        """Instantiate with default values."""
        return CloisterOptions(
            p_val=p_val,
            c_thres=c_thres,
        )


@dataclass(frozen=True)
class PythiaOptions:
    """Configuration for the Pythia component of the model."""

    cv_folds: int
    is_poly_krnl: bool
    use_weights: bool
    use_grid_search: bool
    params: NDArray[np.double] | None

    @staticmethod
    def default(
        cv_folds: int = DEFAULT_PYTHIA_CV_FOLDS,
        is_poly_krnl: bool = DEFAULT_PYTHIA_IS_POLY_KRNL,
        use_weights: bool = DEFAULT_PYTHIA_USE_WEIGHTS,
        use_grid_search: bool = DEFAULT_PYTHIA_USE_GRID_SEARCH,
    ) -> PythiaOptions:
        """Instantiate with default values."""
        return PythiaOptions(
            cv_folds=cv_folds,
            is_poly_krnl=is_poly_krnl,
            use_weights=use_weights,
            use_grid_search=use_grid_search,
            params=None,
        )


@dataclass(frozen=True)
class TraceOptions:
    """Options for trace analysis in the model."""

    use_sim: bool
    purity: float

    @staticmethod
    def default(
        use_sim: bool = DEFAULT_TRACE_USE_SIM,
        purity: float = DEFAULT_TRACE_PURITY,
    ) -> TraceOptions:
        """Instantiate with default values."""
        return TraceOptions(
            use_sim=use_sim,
            purity=purity,
        )


@dataclass(frozen=True)
class OutputOptions:
    """Options for controlling the output format."""

    csv: bool
    web: bool
    png: bool

    @staticmethod
    def default(
        csv: bool = DEFAULT_OUTPUTS_CSV,
        web: bool = DEFAULT_OUTPUTS_WEB,
        png: bool = DEFAULT_OUTPUTS_PNG,
    ) -> OutputOptions:
        """Instantiate with default values."""
        return OutputOptions(
            csv=csv,
            web=web,
            png=png,
        )


@dataclass(frozen=True)
class InstanceSpaceOptions:
    """Aggregates all options into a single configuration object for the model."""

    parallel: ParallelOptions
    perf: PerformanceOptions
    auto: AutoOptions
    bound: BoundOptions
    norm: NormOptions
    selvars: SelvarsOptions
    sifted: SiftedOptions
    pilot: PilotOptions
    cloister: CloisterOptions
    pythia: PythiaOptions
    trace: TraceOptions
    outputs: OutputOptions

    @staticmethod
    def from_dict(file_contents: dict[str, Any]) -> InstanceSpaceOptions:
        """Load configuration options from a JSON file into an object.

        This function reads a JSON file from `filepath`, checks for expected
        top-level fields as defined in InstanceSpaceOptions, initializes each part of
        the InstanceSpaceOptions with data from the file, and sets missing optional
        fields using their default values.

        Args:
        ----
        file_contents
            Content of the dict with configuration options.

        Returns:
        -------
        InstanceSpaceOptions
            InstanceSpaceOptions object populated with data from the file.

        Raises:
        ------
        ValueError
            If the JSON file contains undefined sub options.

        """
        # Validate if the top-level fields match those in the InstanceSpaceOptions class
        options_fields = {f.name for f in fields(InstanceSpaceOptions)}
        extra_fields = set(file_contents.keys()) - options_fields

        if extra_fields:
            raise ValueError(
                f"Extra fields in JSON are not defined in InstanceSpaceOptions: "
                f" {extra_fields}",
            )

        # Initialize each part of InstanceSpaceOptions, using default values for missing
        # fields
        return InstanceSpaceOptions(
            parallel=InstanceSpaceOptions._load_dataclass(
                ParallelOptions,
                file_contents.get("parallel", {}),
            ),
            perf=InstanceSpaceOptions._load_dataclass(
                PerformanceOptions,
                file_contents.get("perf", {}),
            ),
            auto=InstanceSpaceOptions._load_dataclass(
                AutoOptions,
                file_contents.get("auto", {}),
            ),
            bound=InstanceSpaceOptions._load_dataclass(
                BoundOptions,
                file_contents.get("bound", {}),
            ),
            norm=InstanceSpaceOptions._load_dataclass(
                NormOptions,
                file_contents.get("norm", {}),
            ),
            selvars=InstanceSpaceOptions._load_dataclass(
                SelvarsOptions,
                file_contents.get("selvars", {}),
            ),
            sifted=InstanceSpaceOptions._load_dataclass(
                SiftedOptions,
                file_contents.get("sifted", {}),
            ),
            pilot=InstanceSpaceOptions._load_dataclass(
                PilotOptions,
                file_contents.get("pilot", {}),
            ),
            cloister=InstanceSpaceOptions._load_dataclass(
                CloisterOptions,
                file_contents.get("cloister", {}),
            ),
            pythia=InstanceSpaceOptions._load_dataclass(
                PythiaOptions,
                file_contents.get("pythia", {}),
            ),
            trace=InstanceSpaceOptions._load_dataclass(
                TraceOptions,
                file_contents.get("trace", {}),
                field_mapping={
                    "pi": "purity",
                },  # mapping the 'pi' in JSON to the 'purity' in TraceOptions
            ),
            outputs=InstanceSpaceOptions._load_dataclass(
                OutputOptions,
                file_contents.get("outputs", {}),
            ),
        )

    def to_file(self: Self, filepath: Path) -> None:
        """Store options in a file from an InstanceSpaceOptions object.

        Returns
        -------
        The options object serialised into a string.

        """
        raise NotImplementedError

    @staticmethod
    def default(
        parallel: ParallelOptions | None,
        perf: PerformanceOptions | None,
        auto: AutoOptions | None,
        bound: BoundOptions | None,
        norm: NormOptions | None,
        selvars: SelvarsOptions | None,
        sifted: SiftedOptions | None,
        pilot: PilotOptions | None,
        cloister: CloisterOptions | None,
        pythia: PythiaOptions | None,
        trace: TraceOptions | None,
        outputs: OutputOptions | None,
    ) -> InstanceSpaceOptions:
        """Instantiate with default values."""
        return InstanceSpaceOptions(
            parallel=parallel or ParallelOptions.default(),
            perf=perf or PerformanceOptions.default(),
            auto=auto or AutoOptions.default(),
            bound=bound or BoundOptions.default(),
            norm=norm or NormOptions.default(),
            selvars=selvars or SelvarsOptions.default(),
            sifted=sifted or SiftedOptions.default(),
            pilot=pilot or PilotOptions.default(),
            cloister=cloister or CloisterOptions.default(),
            pythia=pythia or PythiaOptions.default(),
            trace=trace or TraceOptions.default(),
            outputs=outputs or OutputOptions.default(),
        )

    T = TypeVar(
        "T",
        ParallelOptions,
        PerformanceOptions,
        AutoOptions,
        BoundOptions,
        NormOptions,
        SelvarsOptions,
        SiftedOptions,
        PilotOptions,
        CloisterOptions,
        PythiaOptions,
        TraceOptions,
        OutputOptions,
    )

    @staticmethod
<<<<<<< HEAD
    def _validate_fields(data_class: type[T], data: dict[str, Any]) -> None:
        """
        Validate all keys in the provided dictionary are valid fields in dataclass.
=======
    def _validate_fields(
        data_class: type[T],
        data: dict[str, Any],
        field_mapping: dict[str, str] | None = None,
    ) -> None:
        """Validate all keys in the provided dictionary are valid fields in dataclass.
>>>>>>> 976a9299

        Args:
        ----
        data_class : type[T]
            The dataclass type to validate against.
        data : dict
            The dictionary whose keys are to be validated.
        field_mapping : Optional[dict[str, str]], optional
            An optional dictionary that maps field names from the input JSON
            to the corresponding field names in the dataclass.
            For example, if the dataclass has a field `purity`, but the input
            dictionary uses the key `pi`, this mapping
            would be `{"pi": "purity"}`.

        Raises:
        ------
        ValueError
            If an undefined field is found in the dictionary or

        """
        if field_mapping is None:
            field_mapping = {}

        # Get all valid field names from the dataclass
        known_fields = {f.name for f in fields(data_class)}

        # Collect JSON fields and apply mapping (map pi to purity, etc.)
        mapped_json_fields = {}
        reverse_mapping = {v: k for k, v in field_mapping.items()}

        for json_field, value in data.items():
            # Use field mapping if available, otherwise keep the original field name
            mapped_field = field_mapping.get(json_field, json_field)

            # Check for conflicts, i.e., if the JSON contains both 'pi' and 'purity'
            if mapped_field in mapped_json_fields:
                original_json_field = reverse_mapping.get(mapped_field, mapped_field)
                raise ValueError(
                    f"Conflicting fields in JSON: "
                    f"'{original_json_field}' and '{json_field}' both map to "
                    f"the field '{mapped_field}' in '{data_class.__name__}'.",
                )

            # Check if the mapped field is valid (exists in the dataclass)
            if mapped_field not in known_fields:
                raise ValueError(
                    f"Field '{mapped_field}' from JSON is not defined "
                    f"in the data class '{data_class.__name__}'.",
                )

            mapped_json_fields[mapped_field] = value

    @staticmethod
    def _load_dataclass(
        data_class: type[T],
        data: dict[str, Any],
        field_mapping: dict[str, str] | None = None,
    ) -> T:
        """Load data into a dataclass from a dictionary.

        Ensures all dictionary keys match dataclass fields and fills in fields
        with available data. If a field is missing in the dictionary, the default
        value from the dataclass is used.

        Args:
        ----
        data_class : type[T]
            The dataclass type to populate.
        data : dict
            Dictionary containing data to load into the dataclass.
        field_mapping : Optional[dict[str, str]], optional
            An optional dictionary that maps field names from the input JSON
            to the corresponding field names in the dataclass.
            For example, if the dataclass has a field `purity`, but the input
            dictionary uses the key `pi`, this mapping
            would be `{"pi": "purity"}`.

        Returns:
        -------
        T
            An instance of the dataclass populated with data.

        Raises:
        ------
        ValueError
            If the dictionary contains keys that are not valid fields in the dataclass.

        """
        if field_mapping is None:
            field_mapping = {}

            # Get the default values for the dataclass fields
        default_values = {
            f.name: getattr(data_class.default(), f.name) for f in fields(data_class)
        }

        mapped_data = {}
        # Loop through each field in the dataclass, applying field mappings if needed
        for field_name, default_value in default_values.items():
            # If the field is explicitly mapped, use the mapped field name
            json_field_name = field_mapping.get(field_name, field_name)

            # Fetch the value from the input dictionary, or fall back to the default
            mapped_data[field_name] = data.get(json_field_name, default_value)

        # Validate the fields before returning the dataclass instance
        InstanceSpaceOptions._validate_fields(data_class, data, field_mapping)

        return data_class(**mapped_data)


# InstanceSpaceOptions not part of the main InstanceSpaceOptions class


@dataclass(frozen=True)
class PrelimOptions:
    """Options for running PRELIM."""

    max_perf: bool
    abs_perf: bool
    epsilon: float
    beta_threshold: float
    bound: bool
    norm: bool

    @staticmethod
    def from_options(options: InstanceSpaceOptions) -> PrelimOptions:
        """Get a prelim options object from an existing InstanceSpaceOptions object."""
        return PrelimOptions(
            max_perf=options.perf.max_perf,
            abs_perf=options.perf.abs_perf,
            epsilon=options.perf.epsilon,
            beta_threshold=options.perf.beta_threshold,
            bound=options.bound.flag,
            norm=options.norm.flag,
        )


def from_json_file(file_path: Path) -> InstanceSpaceOptions | None:
    """Parse options from a JSON file and construct an InstanceSpaceOptions object.

    Args:
    ----
    file_path : Path
        The path to the JSON file containing the options.

    Returns:
    -------
    InstanceSpaceOptions or None
        An InstanceSpaceOptions object constructed from the parsed JSON data, or None
        if an error occurred during file reading or parsing.

    Raises:
    ------
    FileNotFoundError
        If the specified file does not exist.
    json.JSONDecodeError
        If the specified file contains invalid JSON.
    OSError
        If an I/O error occurred while reading the file.
    ValueError
        If the parsed JSON data contains invalid options.

    """
    try:
        with file_path.open() as o:
            options_contents = o.read()
        opts_dict = json.loads(options_contents)

        return InstanceSpaceOptions.from_dict(opts_dict)
    except (FileNotFoundError, json.JSONDecodeError, OSError) as e:
        print(f"{file_path}: {e!s}")
        return None
    except ValueError as e:
        print(f"Error: Invalid options data in the file '{file_path}'.")
        print(f"Error details: {e!s}")
        return None<|MERGE_RESOLUTION|>--- conflicted
+++ resolved
@@ -543,18 +543,13 @@
     )
 
     @staticmethod
-<<<<<<< HEAD
-    def _validate_fields(data_class: type[T], data: dict[str, Any]) -> None:
-        """
-        Validate all keys in the provided dictionary are valid fields in dataclass.
-=======
     def _validate_fields(
         data_class: type[T],
         data: dict[str, Any],
         field_mapping: dict[str, str] | None = None,
     ) -> None:
-        """Validate all keys in the provided dictionary are valid fields in dataclass.
->>>>>>> 976a9299
+        """
+        Validate all keys in the provided dictionary are valid fields in dataclass.
 
         Args:
         ----
