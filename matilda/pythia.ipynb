--- conflicted
+++ resolved
@@ -171,13 +171,7 @@
     "        # Used for exhaustive search over specified parameter values for the SVM. The param_grid defines \n",
     "        # the range over which C and gamma will be tuned.\n",
     "        # GridSearchCV for optimizing the hyperparameters\n",
-<<<<<<< HEAD
     "        # TODO Lam: Figure out a better method\n",
-=======
-    "\n",
-    "        # TODO different c and gamma, same k-fold\n",
-    "        # Unaltimate \n",
->>>>>>> 1bcf20bf
     "        grid_search = GridSearchCV(\n",
     "            svm_model, param_grid, \n",
     "            scoring='accuracy', # 'roc_auc'\n",
