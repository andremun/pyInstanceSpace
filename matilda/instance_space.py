"""TODO: document instance space module."""
import sys
from collections import defaultdict
from dataclasses import fields
from enum import Enum
from pathlib import Path

from matilda.data.metadata import Metadata, from_csv_file
from matilda.data.model import (
    CloisterOut,
    Data,
    Model,
    PilotOut,
    PrelimOut,
    PythiaOut,
    SiftedOut,
    StageState,
    TraceOut,
)
<<<<<<< HEAD
from matilda.data.option import Options, from_json_file
=======
from matilda.data.option import Options, PrelimOptions
>>>>>>> 5ff85fbc
from matilda.stages.cloister import Cloister
from matilda.stages.pilot import Pilot
from matilda.stages.prelim import Prelim
from matilda.stages.pythia import Pythia
from matilda.stages.sifted import Sifted
from matilda.stages.trace import Trace


class _Stage(Enum):
    PRELIM = "prelim"
    SIFTED = "sifted"
    PILOT = "pilot"
    CLOISTER = "cloister"
    TRACE = "trace"
    PYTHIA = "pythia"


class StageError(Exception):
    """Prerequisite stages haven't been ran.

    An error raised when a user attempts to run a stage without first running any
    prerequisite stages.
    """

    pass


class InstanceSpace:
    """TODO: Describe what an instance space IS."""

    _stages: dict[_Stage, bool]
    _metadata: Metadata
    _options: Options

    _data: Data | None

    _prelim_state: StageState[PrelimOut] | None
    _sifted_state: StageState[SiftedOut] | None
    _pilot_state: StageState[PilotOut] | None
    _cloister_state: StageState[CloisterOut] | None
    _trace_state: StageState[TraceOut] | None
    _pythia_state: StageState[PythiaOut] | None

    _model: Model | None


    def __init__(self, metadata: Metadata, options: Options) -> None:
        """Create a new InstanceSpace object.

        TODO: Fill in the docstring here. This will be the most enduser visible version
        of this so it needs to be informative.

        Args
        ----
            metadata (Metadata): _description_
            options (Options): _description_
        """
        self._stages = defaultdict(lambda: False)
        self._metadata = metadata
        self._options = options

        self._data = None

        self._prelim_state = None
        self._sifted_state = None
        self._pilot_state = None
        self._cloister_state = None
        self._trace_state = None
        self._pythia_state = None

        self._model = None

    def build(self) -> Model:
        """Construct and return a Model object after instance space analysis.

        This runs all stages.

        TODO: Fill in the docstring here. This will be the most enduser visible version
        of this so it needs to be informative.

        Returns
        -------
            model: A Model object representing the built instance space.
        """
        raise NotImplementedError

    def prelim(self) -> PrelimOut:
        """Run the prelim stage.

        TODO: Fill in the docstring here. This will be the most enduser visible version
        of this so it needs to be informative.

        Returns
        -------
            prelim_out: The return of the prelim stage.
        """
        self._stages[_Stage.PRELIM] = True

        self._clear_stages_after_prelim()

        data_changed, prelim_out = Prelim.run(
            self._metadata.features,
            self._metadata.algorithms,
            PrelimOptions.from_options(self._options),
        )

        if self._data is None:
            raise NotImplementedError

        self._prelim_state = StageState[PrelimOut](
            data_changed.merge_with(self._data),
            prelim_out,
        )

        return prelim_out

    def _clear_stages_after_prelim(self) -> None:
        self._sifted_state = None
        self._stages[_Stage.SIFTED] = False
        self._clear_stages_after_sifted()

    def sifted(self) -> SiftedOut:
        """Run the sifted stage.

        TODO: Fill in the docstring here. This will be the most enduser visible version
        of this so it needs to be informative.

        Returns
        -------
            sifted_out: The return of the sifted stage.
        """
        if not self._stages[_Stage.PRELIM] or self._prelim_state is None:
            raise StageError

        self._stages[_Stage.SIFTED] = True

        self._clear_stages_after_sifted()

        data_changed, sifted_out = Sifted.run(
            self._prelim_state.data.x,
            self._prelim_state.data.y,
            self._prelim_state.data.y_bin,
            self._options.sifted,
        )

        self._sifted_state = StageState[SiftedOut](
            data_changed.merge_with(self._prelim_state.data),
            sifted_out,
        )

        return sifted_out

    def _clear_stages_after_sifted(self) -> None:
        self._pilot_state = None
        self._stages[_Stage.PILOT] = False
        self._clear_stages_after_pilot()

    def pilot(self) -> PilotOut:
        """Run the pilot stage.

        TODO: Fill in the docstring here. This will be the most enduser visible version
        of this so it needs to be informative.

        Returns
        -------
            pilot_out: The return of the pilot stage.
        """
        if not self._stages[_Stage.SIFTED] or self._sifted_state is None:
            raise StageError

        self._stages[_Stage.PILOT] = True

        self._clear_stages_after_pilot()

        data_changed, pilot_out = Pilot.run(
            self._sifted_state.data.x,
            self._sifted_state.data.y,
            self._sifted_state.data.feat_labels,
            self._options.pilot,
        )

        self._pilot_state = StageState[PilotOut](
            data_changed.merge_with(self._sifted_state.data),
            pilot_out,
        )

        return pilot_out

    def _clear_stages_after_pilot(self) -> None:
        self._cloister_state = None
        self._trace_state = None
        self._pythia_state = None
        self._stages[_Stage.CLOISTER] = False
        self._stages[_Stage.TRACE] = False
        self._stages[_Stage.PYTHIA] = False
        self._clear_stages_after_cloister()
        self._clear_stages_after_trace()
        self._clear_stages_after_pythia()

    def cloister(self) -> CloisterOut:
        """Run the cloister stage.

        TODO: Fill in the docstring here. This will be the most enduser visible version
        of this so it needs to be informative.

        Returns
        -------
            cloister_out: The return of the cloister stage.
        """
        if not self._stages[_Stage.PILOT] or self._pilot_state is None:
            raise StageError

        self._stages[_Stage.CLOISTER] = True

        self._clear_stages_after_cloister()

        data_changed, cloister_out = Cloister.run(
            self._pilot_state.data.x,
            self._pilot_state.out.a,
            self._options.cloister,
        )

        self._cloister_state = StageState[CloisterOut](
            data_changed.merge_with(self._pilot_state.data),
            cloister_out,
        )

        return cloister_out

    def _clear_stages_after_cloister(self) -> None:
        pass

    def trace(self) -> TraceOut:
        """Run the trace stage.

        TODO: Fill in the docstring here. This will be the most enduser visible version
        of this so it needs to be informative.

        Returns
        -------
            trace_out: The return of the trace stage.
        """
        if not self._stages[_Stage.PILOT] or self._pilot_state is None:
            raise StageError

        self._stages[_Stage.TRACE] = True

        self._clear_stages_after_trace()

        data_changed, trace_out = Trace.run(
            self._pilot_state.out.z,
            self._pilot_state.data.y_bin,
            self._pilot_state.data.p,
            self._pilot_state.data.beta,
            self._pilot_state.data.algo_labels,
            self._options.trace,
        )

        self._trace_state = StageState[TraceOut](
            data_changed.merge_with(self._pilot_state.data),
            trace_out,
        )

        return trace_out

<<<<<<< HEAD
=======
    def _clear_stages_after_trace(self) -> None:
        pass

>>>>>>> 5ff85fbc
    def pythia(self) -> PythiaOut:
        """Run the pythia stage.

        TODO: Fill in the docstring here. This will be the most enduser visible version
        of this so it needs to be informative.

        Returns
        -------
            pythia_out: The return of the pythia stage.
        """
        if not self._stages[_Stage.PILOT] or self._pilot_state is None:
            raise StageError

        self._stages[_Stage.PYTHIA] = True

        self._clear_stages_after_pythia()

        data_changed, pythia_out = Pythia.run(
            self._pilot_state.out.z,
            self._pilot_state.data.y_raw,
            self._pilot_state.data.y_bin,
            self._pilot_state.data.y_best,
            self._pilot_state.data.algo_labels,
            self._options.pythia,
        )

        self._pythia_state = StageState[PythiaOut](
            data_changed.merge_with(self._pilot_state.data),
            pythia_out,
        )

        return pythia_out

    def _clear_stages_after_pythia(self) -> None:
        pass

    def get_options(self) -> Options:
        """Get the options for test cases.

        Returns
        -------
        Options
            The options object associated with this instance space.
        """
        return self._options

    def get_metadata(self) -> Metadata:
        """Get the metadata for test cases.

        Returns
        -------
        Metadata
            The metadata object associated with this instance space.
        """
        return self._metadata


def instance_space_from_files(
    metadata_filepath: Path,
    options_filepath: Path,
) -> InstanceSpace:
    """Construct an instance space object from 2 files.

    Args
    ----
        metadata_filepath (Path): Path to the metadata csv file.
        options_filepath (Path): Path to the options json file.

    Returns
    -------
        instance_space: A new instance space object instantiated with metadata and
        options from the specified files.

    """
    print("-------------------------------------------------------------------------")
    print("-> Loading the data.")

    metadata = from_csv_file(metadata_filepath)

    if metadata is None:
        print("Failed to initialize metadata")
        sys.exit(1)

    print("-> Successfully loaded the data.")
    print("-------------------------------------------------------------------------")
    print("-> Loading the options.")

    options = from_json_file(options_filepath)

    if options is None:
        print("Failed to initialize options")
        sys.exit(1)

    print("-> Successfully loaded the data.")

    print("-> Listing options to be used:")
    for field_name in fields(Options):
        field_value = getattr(options, field_name.name)
        print(f"{field_name.name}: {field_value}")

    return InstanceSpace(metadata, options)


def instance_space_from_directory(directory: Path) -> InstanceSpace:
    """Construct an instance space object from 2 files.

    Args
    ----
        directory (str): Path to correctly formatted directory.

    Returns
    -------
        instance_space (InstanceSpace): A new instance space object instantiated with
        metadata and options from the specified directory.

    """
    print("-------------------------------------------------------------------------")
    print("-> Loading the data.")
    metadata = from_csv_file(directory / "metadata.csv")

    if metadata is None:
        print("Failed to initialize metadata")
        sys.exit(1)

    print("-> Successfully loaded the data.")
    print("-------------------------------------------------------------------------")
    print("-> Loading the options.")

    options = from_json_file(directory / "options.json")

    if options is None:
        print("Failed to initialize options")
        sys.exit(1)

    print("-> Successfully loaded the data.")

    print("-> Listing options to be used:")
    for field_name in fields(Options):
        field_value = getattr(options, field_name.name)
        print(f"{field_name.name}: {field_value}")

    return InstanceSpace(metadata, options)


if __name__ == "__main__":
    metadata_filepath = Path("/Users/junhengchen/Documents/GitHub/MT-Updating-Matilda/tests/test_data/load_file/metadata.csv")
    #应该添加对sub fields的检查
    options_filepath = Path("/Users/junhengchen/Documents/GitHub/MT-Updating-Matilda/tests/test_data/load_file/options.json")
    instance_space_from_files(metadata_filepath,options_filepath)

    #instance_space_from_directory(Path("/Users/junhengchen/Documents/GitHub/MT-Updating-Matilda/tests/test_data/load_file"))<|MERGE_RESOLUTION|>--- conflicted
+++ resolved
@@ -17,11 +17,7 @@
     StageState,
     TraceOut,
 )
-<<<<<<< HEAD
-from matilda.data.option import Options, from_json_file
-=======
-from matilda.data.option import Options, PrelimOptions
->>>>>>> 5ff85fbc
+from matilda.data.option import Options, from_json_file, PrelimOptions
 from matilda.stages.cloister import Cloister
 from matilda.stages.pilot import Pilot
 from matilda.stages.prelim import Prelim
@@ -128,20 +124,8 @@
             PrelimOptions.from_options(self._options),
         )
 
-        if self._data is None:
-            raise NotImplementedError
-
-        self._prelim_state = StageState[PrelimOut](
-            data_changed.merge_with(self._data),
-            prelim_out,
-        )
-
         return prelim_out
 
-    def _clear_stages_after_prelim(self) -> None:
-        self._sifted_state = None
-        self._stages[_Stage.SIFTED] = False
-        self._clear_stages_after_sifted()
 
     def sifted(self) -> SiftedOut:
         """Run the sifted stage.
@@ -203,23 +187,7 @@
             self._options.pilot,
         )
 
-        self._pilot_state = StageState[PilotOut](
-            data_changed.merge_with(self._sifted_state.data),
-            pilot_out,
-        )
-
         return pilot_out
-
-    def _clear_stages_after_pilot(self) -> None:
-        self._cloister_state = None
-        self._trace_state = None
-        self._pythia_state = None
-        self._stages[_Stage.CLOISTER] = False
-        self._stages[_Stage.TRACE] = False
-        self._stages[_Stage.PYTHIA] = False
-        self._clear_stages_after_cloister()
-        self._clear_stages_after_trace()
-        self._clear_stages_after_pythia()
 
     def cloister(self) -> CloisterOut:
         """Run the cloister stage.
@@ -244,15 +212,8 @@
             self._options.cloister,
         )
 
-        self._cloister_state = StageState[CloisterOut](
-            data_changed.merge_with(self._pilot_state.data),
-            cloister_out,
-        )
-
         return cloister_out
 
-    def _clear_stages_after_cloister(self) -> None:
-        pass
 
     def trace(self) -> TraceOut:
         """Run the trace stage.
@@ -287,12 +248,9 @@
 
         return trace_out
 
-<<<<<<< HEAD
-=======
     def _clear_stages_after_trace(self) -> None:
         pass
 
->>>>>>> 5ff85fbc
     def pythia(self) -> PythiaOut:
         """Run the pythia stage.
 
@@ -349,6 +307,26 @@
         """
         return self._metadata
 
+    def get_options(self) -> Options:
+        """Get the options for test cases.
+
+        Returns
+        -------
+        Options
+            The options object associated with this instance space.
+        """
+        return self._options
+
+    def get_metadata(self) -> Metadata:
+        """Get the metadata for test cases.
+
+        Returns
+        -------
+        Metadata
+            The metadata object associated with this instance space.
+        """
+        return self._metadata
+
 
 def instance_space_from_files(
     metadata_filepath: Path,
