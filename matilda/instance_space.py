--- conflicted
+++ resolved
@@ -1,4 +1,5 @@
 """TODO: document instance space module."""
+
 from collections import defaultdict
 from dataclasses import fields
 from enum import Enum
@@ -88,8 +89,6 @@
 
         self._model = None
 
-<<<<<<< HEAD
-=======
     @property
     def metadata(self) -> Metadata:
         """Get metadata."""
@@ -100,7 +99,6 @@
         """Get options."""
         return self._options
 
->>>>>>> 4128f8fc
     def build(self) -> Model:
         """Construct and return a Model object after instance space analysis.
 
@@ -238,15 +236,7 @@
         -------
             cloister_out: The return of the cloister stage.
         """
-<<<<<<< HEAD
-        if (
-            not self._stages[_Stage.PILOT]
-            or self._data is None
-            or self._pilot_out is None
-        ):
-=======
         if not self._stages[_Stage.PILOT] or self._pilot_state is None:
->>>>>>> 4128f8fc
             raise StageError
 
         self._stages[_Stage.CLOISTER] = True
@@ -279,15 +269,7 @@
         -------
             trace_out: The return of the trace stage.
         """
-<<<<<<< HEAD
-        if (
-            not self._stages[_Stage.PILOT]
-            or self._data is None
-            or self._pilot_out is None
-        ):
-=======
         if not self._stages[_Stage.PILOT] or self._pilot_state is None:
->>>>>>> 4128f8fc
             raise StageError
 
         self._stages[_Stage.TRACE] = True
@@ -310,12 +292,9 @@
 
         return trace_out
 
-<<<<<<< HEAD
-=======
     def _clear_stages_after_trace(self) -> None:
         pass
 
->>>>>>> 4128f8fc
     def pythia(self) -> PythiaOut:
         """Run the pythia stage.
 
@@ -326,15 +305,7 @@
         -------
             pythia_out: The return of the pythia stage.
         """
-<<<<<<< HEAD
-        if (
-            not self._stages[_Stage.PILOT]
-            or self._data is None
-            or self._pilot_out is None
-        ):
-=======
         if not self._stages[_Stage.PILOT] or self._pilot_state is None:
->>>>>>> 4128f8fc
             raise StageError
 
         self._stages[_Stage.PYTHIA] = True
