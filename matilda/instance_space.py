--- conflicted
+++ resolved
@@ -45,11 +45,29 @@
 from matilda.stages.trace import TraceStage
 
 T = TypeVar("T", bound="_InstanceSpaceInputs")
-<<<<<<< HEAD
-=======
-
-
->>>>>>> 2c68039e
+
+T = TypeVar("T", bound="_InstanceSpaceInputs")
+class _InstanceSpaceInputs(NamedTuple):
+    feature_names: list[str]
+    algorithm_names: list[str]
+    instance_labels: pd.Series  # type: ignore[type-arg]
+    instance_sources: pd.Series | None  # type: ignore[type-arg]
+    features: NDArray[np.double]
+    algorithms: NDArray[np.double]
+    parallel_options: ParallelOptions
+    perf_options: PerformanceOptions
+    auto_options: AutoOptions
+    bound_options: BoundOptions
+    norm_options: NormOptions
+    selvars_options: SelvarsOptions
+    sifted_options: SiftedOptions
+    pilot_options: PilotOptions
+    cloister_options: CloisterOptions
+    pythia_options: PythiaOptions
+    trace_options: TraceOptions
+    outputs_options: OutputOptions
+    prelim_options: PrelimOptions
+
 class _InstanceSpaceInputs(NamedTuple):
     feature_names: list[str]
     algorithm_names: list[str]
@@ -138,13 +156,11 @@
 
         self._model = None
         self._final_output = None
-<<<<<<< HEAD
 
         stage_builder = StageBuilder()
 
         for stage in stages:
             stage_builder.add_stage(stage)
-
 
         annotations = stage_builder._named_tuple_to_stage_arguments(  # noqa: SLF001
             _InstanceSpaceInputs,
@@ -157,25 +173,6 @@
                 )
             )
 
-=======
-
-        stage_builder = StageBuilder()
-
-        for stage in stages:
-            stage_builder.add_stage(stage)
-
-        annotations = stage_builder._named_tuple_to_stage_arguments(  # noqa: SLF001
-            _InstanceSpaceInputs,
-        )
-
-        if additional_initial_inputs_type is not None:
-            annotations |= (
-                stage_builder._named_tuple_to_stage_arguments(  # noqa: SLF001
-                    additional_initial_inputs_type,
-                )
-            )
-
->>>>>>> 2c68039e
         self._runner = stage_builder.build(annotations)
 
     @property
@@ -238,7 +235,6 @@
         self._final_output = self._runner.run_all(inputs)
 
         return self.model
-<<<<<<< HEAD
 
     def run_iter(
         self,
@@ -248,17 +244,6 @@
     ) -> Generator[AnnotatedStageOutput, None, None]:
         """Run all stages, yielding between so the data can be examined.
 
-=======
-
-    def run_iter(
-        self,
-        metadata: Metadata,
-        options: InstanceSpaceOptions,
-        **_arguments: Any,  # noqa: ANN401 # TODO: make this work
-    ) -> Generator[AnnotatedStageOutput, None, None]:
-        """Run all stages, yielding between so the data can be examined.
-
->>>>>>> 2c68039e
         Args
         ----
             metadata Metadata: _description_
