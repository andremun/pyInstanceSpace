"""TODO: document instance space module."""

from collections.abc import Generator
from dataclasses import fields
from pathlib import Path
from typing import Any, NamedTuple

import numpy as np
import pandas as pd
from numpy.typing import NDArray
from typing_extensions import TypeVar

<<<<<<< HEAD
from matilda._serializers import (
    save_instance_space_for_web,
    save_instance_space_graphs,
    save_instance_space_to_csv,
)
=======
>>>>>>> 1a08ae44
from matilda.data.metadata import Metadata, from_csv_file
from matilda.data.options import (
    AutoOptions,
    BoundOptions,
    CloisterOptions,
    InstanceSpaceOptions,
    NormOptions,
    OutputOptions,
    ParallelOptions,
    PerformanceOptions,
    PilotOptions,
    PrelimOptions,
    PythiaOptions,
    SelvarsOptions,
    SiftedOptions,
    TraceOptions,
    from_json_file,
)
from matilda.model import Model
from matilda.stage_builder import StageBuilder
from matilda.stage_runner import (
    AnnotatedStageOutput,
    StageRunner,
    StageRunningError,
)
from matilda.stages.cloister import CloisterStage
from matilda.stages.pilot import PilotStage
from matilda.stages.prelim import PrelimStage
from matilda.stages.preprocessing import PreprocessingStage
from matilda.stages.pythia import PythiaStage
from matilda.stages.sifted import SiftedStage
from matilda.stages.stage import IN, OUT, Stage, StageClass
from matilda.stages.trace import TraceStage

T = TypeVar("T", bound="_InstanceSpaceInputs")


class _InstanceSpaceInputs(NamedTuple):
    feature_names: list[str]
    algorithm_names: list[str]
    instance_labels: pd.Series  # type: ignore[type-arg]
    instance_sources: pd.Series | None  # type: ignore[type-arg]
    features: NDArray[np.double]
    algorithms: NDArray[np.double]
    parallel_options: ParallelOptions
    perf_options: PerformanceOptions
    auto_options: AutoOptions
    bound_options: BoundOptions
    norm_options: NormOptions
    selvars_options: SelvarsOptions
    sifted_options: SiftedOptions
    pilot_options: PilotOptions
    cloister_options: CloisterOptions
    pythia_options: PythiaOptions
    trace_options: TraceOptions
    outputs_options: OutputOptions
    prelim_options: PrelimOptions

    @classmethod
    def from_metadata_and_options(
        cls: type[T],
        metadata: Metadata,
        options: InstanceSpaceOptions,
    ) -> T:
        return cls(
            feature_names=metadata.feature_names,
            algorithm_names=metadata.algorithm_names,
            instance_labels=metadata.instance_labels,
            instance_sources=metadata.instance_sources,
            features=metadata.features,
            algorithms=metadata.algorithms,
            parallel_options=options.parallel,
            perf_options=options.perf,
            auto_options=options.auto,
            bound_options=options.bound,
            norm_options=options.norm,
            selvars_options=options.selvars,
            sifted_options=options.sifted,
            pilot_options=options.pilot,
            cloister_options=options.cloister,
            pythia_options=options.pythia,
            trace_options=options.trace,
            outputs_options=options.outputs,
            prelim_options=PrelimOptions.from_options(options),
        )


class InstanceSpace:
    """TODO: Describe what an instance space IS."""

    _runner: StageRunner
    _stages: list[StageClass]

    _metadata: Metadata
    _options: InstanceSpaceOptions

    _model: Model | None
    _final_output: dict[str, Any] | None

    def __init__(
        self,
        metadata: Metadata,
        options: InstanceSpaceOptions,
        stages: list[StageClass] = [
            PreprocessingStage,
            PrelimStage,
            SiftedStage,
            PilotStage,
            PythiaStage,
            CloisterStage,
            TraceStage,
        ],
        additional_initial_inputs_type: type[NamedTuple] | None = None,
    ) -> None:
        """Initialise the InstanceSpace.

        Args:
            stages list[StageClass], optional: A list of stages to be ran.
        """
        self._metadata = metadata
        self._options = options
        self._stages = stages

        self._model = None
        self._final_output = None

        stage_builder = StageBuilder()

        for stage in stages:
            stage_builder.add_stage(stage)

        annotations = stage_builder._named_tuple_to_stage_arguments(  # noqa: SLF001
            _InstanceSpaceInputs,
        )

        if additional_initial_inputs_type is not None:
            annotations |= (
                stage_builder._named_tuple_to_stage_arguments(  # noqa: SLF001
                    additional_initial_inputs_type,
                )
            )

        self._runner = stage_builder.build(annotations)

    @property
    def metadata(self) -> Metadata:
        """Get metadata."""
        return self._metadata

    @property
    def options(self) -> InstanceSpaceOptions:
        """Get options."""
        return self._options

    @property
    def model(self) -> Model:
        """Get model.

        Raises
        ------
            StageRunningError: If the InstanceSpace hasn't been built, will raise a
                StageRunningError.

        Returns
        -------
            Model: _description_
        """
        if self._model is None:
            if self._final_output is None:
                raise StageRunningError("InstanceSpace has not been completely ran.")

            self._model = Model.from_stage_runner_output(
                self._final_output,
                self._options,
            )

        return self._model

    def build(
        self,
        **_arguments: Any,  # noqa: ANN401 # TODO: make this work
    ) -> Model:
        """Build the instance space.

        Options will be broken down to sub fields to be passed to stages. You can
        override inputs to stages.

        Args
        ----
            metadata Metadata: _description_
            options InstanceSpaceOptions: _description_

        Returns
        -------
            tuple[Any]: The output of all stages

        """
        inputs = _InstanceSpaceInputs.from_metadata_and_options(
            self.metadata,
            self.options,
        )
        self._final_output = self._runner.run_all(inputs)

        return self.model

    def run_iter(
        self,
        metadata: Metadata,
        options: InstanceSpaceOptions,
        **_arguments: Any,  # noqa: ANN401 # TODO: make this work
    ) -> Generator[AnnotatedStageOutput, None, None]:
        """Run all stages, yielding between so the data can be examined.

        Args
        ----
            metadata Metadata: _description_
            options InstanceSpaceOptions: _description_

        Yields
        ------
            Generator[None, tuple[Any], None]: _description_
        """
        inputs = _InstanceSpaceInputs.from_metadata_and_options(metadata, options)
        # TODO: split out metadata and options into component fields
        yield from self._runner.run_iter(inputs)

    def run_stage(
        self,
        stage: type[Stage[IN, OUT]],
        **arguments: Any,  # noqa: ANN401
    ) -> OUT:
        """Run a single stage.

        All inputs to the stage must either be present from previously ran stages, or
        be given as arguments to this function. Arguments to this function have
        priority over outputs from previous stages.

        Args
        ----
            stage StageClass: Any inputs to the stage.

        Returns
        -------
            list[Any]: The output of the stage
        """
        # Need to type coerce the output of the stage because generics
        return self._runner.run_stage(stage, **arguments)

    def run_until_stage(
        self,
        stage: StageClass,
        metadata: Metadata,
        options: InstanceSpaceOptions,
        **_arguments: Any,  # noqa: ANN401
    ) -> None:
        """Run all stages until the specified stage, as well as the specified stage.

        Args
        ----
            stage StageClass: The stage to stop running stages after.
            metadata Metadata: _description_
            options InstanceSpaceOptions: _description_
            **arguments dict[str, Any]: if this is the first time stages are ran,
                initial inputs, and overriding inputs for other stages. TODO: rewrite
                this

        Returns
        -------
            list[Any]: _description_
        """
        inputs = _InstanceSpaceInputs.from_metadata_and_options(metadata, options)
        # TODO: split out metadata and options into component fields
        self._runner.run_until_stage(
            stage,
            inputs,
        )

    def save_graphs(self, output_directory: Path) -> None:
        """Save graphs used for analysis of the results."""
        if (
            not self._stages[_Stage.PYTHIA]
            or not self._stages[_Stage.PILOT]
            or not self._stages[_Stage.TRACE]
        ):
            raise StageError

        if (
            self._pythia_state is None
            or self._pilot_state is None
            or self._trace_state is None
        ):
            raise StageError

        # TODO: Placeholder, need to work out how to get the most relevant data
        # Conductor branch would solve this, needs more thought
        if self._data is None:
            raise StageError

        save_instance_space_graphs(
            output_directory,
            self._data,
            self.options,
            self._pythia_state,
            self._pilot_state,
            self._trace_state,
        )


def instance_space_from_files(
    metadata_filepath: Path,
    options_filepath: Path,
) -> InstanceSpace | None:
    """Construct an instance space object from 2 files.

    Args
    ----
        metadata_filepath (Path): Path to the metadata csv file.
        options_filepath (Path): Path to the options json file.

    Returns
    -------
        InstanceSpace | None: A new instance space object instantiated
        with metadata and options from the specified files, or None
        if the initialization fails.

    """
    print("-------------------------------------------------------------------------")
    print("-> Loading the data.")

    metadata = from_csv_file(metadata_filepath)

    if metadata is None:
        print("Failed to initialize metadata")
        return None

    print("-> Successfully loaded the data.")
    print("-------------------------------------------------------------------------")
    print("-> Loading the options.")

    options = from_json_file(options_filepath)

    if options is None:
        print("Failed to initialize options")
        return None

    print("-> Successfully loaded the options.")

    print("-> Listing options to be used:")
    for field_name in fields(InstanceSpaceOptions):
        field_value = getattr(options, field_name.name)
        print(f"{field_name.name}: {field_value}")

    return InstanceSpace(metadata, options)


def instance_space_from_directory(directory: Path) -> InstanceSpace | None:
    """Construct an instance space object from 2 files.

    Args
    ----
        directory (str): Path to correctly formatted directory,
        where the .csv file is metadata.csv, and .json file is
        options.json

    Returns
    -------
        InstanceSpace | None: A new instance space
        object instantiated with metadata and options from
        the specified directory, or None if the initialization fails.

    """
    metadata_path = Path(directory / "metadata.csv")
    options_path = Path(directory / "options.json")

    return instance_space_from_files(metadata_path, options_path)<|MERGE_RESOLUTION|>--- conflicted
+++ resolved
@@ -9,15 +9,11 @@
 import pandas as pd
 from numpy.typing import NDArray
 from typing_extensions import TypeVar
-
-<<<<<<< HEAD
 from matilda._serializers import (
     save_instance_space_for_web,
     save_instance_space_graphs,
     save_instance_space_to_csv,
 )
-=======
->>>>>>> 1a08ae44
 from matilda.data.metadata import Metadata, from_csv_file
 from matilda.data.options import (
     AutoOptions,
