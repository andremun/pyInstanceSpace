--- conflicted
+++ resolved
@@ -123,8 +123,6 @@
             self._metadata.features,
             self._metadata.algorithms,
             PrelimOptions.from_options(self._options),
-<<<<<<< HEAD
-=======
         )
 
         if self._data is None:
@@ -133,7 +131,6 @@
         self._prelim_state = StageState[PrelimOut](
             data_changed.merge_with(self._data),
             prelim_out,
->>>>>>> 5ff85fbc
         )
 
         return prelim_out
