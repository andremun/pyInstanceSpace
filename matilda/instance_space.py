"""TODO: document instance space module."""

from collections.abc import Generator
from dataclasses import fields
from pathlib import Path
from typing import Any, NamedTuple

<<<<<<< HEAD
from matilda._serialisers import save_instance_space_for_web, save_instance_space_to_csv
from matilda.data.metadata import Metadata, from_csv_file
from matilda.data.model import (
    CloisterOut,
    Data,
    PilotOut,
    PrelimOut,
    PythiaOut,
    SiftedOut,
    StageState,
    TraceOut,
)
from matilda.data.options import InstanceSpaceOptions, PrelimOptions, from_json_file
from matilda.stages.cloister import Cloister
from matilda.stages.pilot import Pilot
from matilda.stages.prelim import Prelim
from matilda.stages.pythia import Pythia
from matilda.stages.sifted import Sifted
from matilda.stages.trace import Trace


class _Stage(Enum):
    PRELIM = "prelim"
    SIFTED = "sifted"
    PILOT = "pilot"
    CLOISTER = "cloister"
    TRACE = "trace"
    PYTHIA = "pythia"


class StageError(Exception):
    """Prerequisite stages haven't been ran.

    An error raised when a user attempts to run a stage without first running any
    prerequisite stages.
    """

    pass
=======
from matilda.data.metadata import Metadata, from_csv_file
from matilda.data.options import InstanceSpaceOptions, from_json_file
from matilda.model import Model
from matilda.stage_builder import StageBuilder
from matilda.stage_runner import (
    AnnotatedStageOutput,
    StageArgument,
    StageRunner,
    StageRunningError,
)
from matilda.stages.cloister import CloisterStage
from matilda.stages.pilot_stage import PilotStage
from matilda.stages.prelim_stage import PrelimStage
from matilda.stages.preprocessing_stage import PreprocessingStage
from matilda.stages.pythia_stage import PythiaStage
from matilda.stages.sifted_stage import SiftedStage
from matilda.stages.stage import IN, OUT, Stage, StageClass
from matilda.stages.trace_stage import TraceStage
>>>>>>> f4a34c06


class InstanceSpace:
    """TODO: Describe what an instance space IS."""

    _runner: StageRunner
    _stages: list[StageClass]

    _metadata: Metadata
    _options: InstanceSpaceOptions

    _model: Model | None
    _final_output: dict[str, Any] | None

    def __init__(
        self,
        metadata: Metadata,
        options: InstanceSpaceOptions,
        stages: list[StageClass] = [
            PreprocessingStage,
            PrelimStage,
            SiftedStage,
            PilotStage,
            PythiaStage,
            CloisterStage,
            TraceStage,
        ],
        additional_initial_inputs: type[NamedTuple] | None = None,
    ) -> None:
        """Initialise the InstanceSpace.

        Args:
            stages list[StageClass], optional: A list of stages to be ran.
        """
        self._metadata = metadata
        self._options = options
        self._stages = stages

        self._model = None

        stage_builder = StageBuilder()

        for stage in stages:
            stage_builder.add_stage(stage)

        annotations = {StageArgument(k, v) for k, v in Metadata.__annotations__.items()}
        annotations |= {
            StageArgument(k, v) for k, v in InstanceSpaceOptions.__annotations__.items()
        }
        if additional_initial_inputs is not None:
            annotations |= (
                stage_builder._named_tuple_to_stage_arguments(  # noqa: SLF001
                    additional_initial_inputs,
                )
            )

        self._runner = stage_builder.build(annotations)

    @property
    def metadata(self) -> Metadata:
        """Get metadata."""
        return self._metadata

    @property
    def options(self) -> InstanceSpaceOptions:
        """Get options."""
        return self._options

    @property
    def model(self) -> Model:
        """Get model.

        Raises
        ------
            StageRunningError: If the InstanceSpace hasn't been built, will raise a
                StageRunningError.

        Returns
        -------
            Model: _description_
        """
        if not self._model:
            if not self._final_output:
                raise StageRunningError("InstanceSpace has not been completely ran.")

            self._model = Model.from_stage_runner_output(
                self._final_output,
                self._options,
            )

        return self._model

    def build(
        self,
        metadata: Metadata,
        options: InstanceSpaceOptions,
        **arguments: Any,  # noqa: ANN401
    ) -> Model:  # TODO: Replace this with model / get_model
        """Build the instance space.

        Options will be broken down to sub fields to be passed to stages. You can
        override inputs to stages.

        Args
        ----
            metadata Metadata: _description_
            options InstanceSpaceOptions: _description_

        Returns
        -------
            tuple[Any]: The output of all stages

        """
        self._runner.run_all(**metadata.__dict__, **options.__dict__, **arguments)

        raise NotImplementedError

    def run_iter(
        self,
        metadata: Metadata,
        options: InstanceSpaceOptions,
        **arguments: Any,  # noqa: ANN401
    ) -> Generator[AnnotatedStageOutput, None, None]:
        """Run all stages, yielding between so the data can be examined.

        Args
        ----
            metadata Metadata: _description_
            options InstanceSpaceOptions: _description_

        Yields
        ------
            Generator[None, tuple[Any], None]: _description_
        """
        # TODO: split out metadata and options into component fields
        yield from self._runner.run_iter(
            **metadata.__dict__,
            **options.__dict__,
            **arguments,
        )

    def run_stage(
        self,
        stage: type[Stage[IN, OUT]],
        **arguments: Any,  # noqa: ANN401
    ) -> OUT:
        """Run a single stage.

        All inputs to the stage must either be present from previously ran stages, or
        be given as arguments to this function. Arguments to this function have
        priority over outputs from previous stages.

        Args
        ----
            stage StageClass: Any inputs to the stage.

        Returns
        -------
            list[Any]: The output of the stage
        """
        # Need to type coerce the output of the stage because generics
        return self._runner.run_stage(stage, **arguments)

    def run_until_stage(
        self,
        stage: StageClass,
        metadata: Metadata,
        options: InstanceSpaceOptions,
        **arguments: Any,  # noqa: ANN401
    ) -> None:
        """Run all stages until the specified stage, as well as the specified stage.

<<<<<<< HEAD
        self._clear_stages_after_trace()

        data_changed, trace_out = Trace().run(
            self._pilot_state.out.z,
            self._pilot_state.data.y_bin,
            self._pilot_state.data.p,
            self._pilot_state.data.beta,
            self._pilot_state.data.algo_labels,
            self._options.trace,
        )

        self._trace_state = StageState[TraceOut](
            data_changed.merge_with(self._pilot_state.data),
            trace_out,
        )

        return trace_out

    def _clear_stages_after_trace(self) -> None:
        pass

    def pythia(self) -> PythiaOut:
        """Run the pythia stage.

        TODO: Fill in the docstring here. This will be the most enduser visible version
        of this so it needs to be informative.
=======
        Args
        ----
            stage StageClass: The stage to stop running stages after.
            metadata Metadata: _description_
            options InstanceSpaceOptions: _description_
            **arguments dict[str, Any]: if this is the first time stages are ran,
                initial inputs, and overriding inputs for other stages. TODO: rewrite
                this
>>>>>>> f4a34c06

        Returns
        -------
            list[Any]: _description_
        """
        # TODO: split out metadata and options into component fields
        self._runner.run_until_stage(
            stage,
            **metadata.__dict__,
            **options.__dict__,
            **arguments,
        )


def instance_space_from_files(
    metadata_filepath: Path,
    options_filepath: Path,
) -> InstanceSpace | None:
    """Construct an instance space object from 2 files.

    Args
    ----
        metadata_filepath (Path): Path to the metadata csv file.
        options_filepath (Path): Path to the options json file.

    Returns
    -------
        InstanceSpace | None: A new instance space object instantiated
        with metadata and options from the specified files, or None
        if the initialization fails.

    """
    print("-------------------------------------------------------------------------")
    print("-> Loading the data.")

    metadata = from_csv_file(metadata_filepath)

    if metadata is None:
        print("Failed to initialize metadata")
        return None

    print("-> Successfully loaded the data.")
    print("-------------------------------------------------------------------------")
    print("-> Loading the options.")

    options = from_json_file(options_filepath)

    if options is None:
        print("Failed to initialize options")
        return None

    print("-> Successfully loaded the options.")

    print("-> Listing options to be used:")
    for field_name in fields(InstanceSpaceOptions):
        field_value = getattr(options, field_name.name)
        print(f"{field_name.name}: {field_value}")

    return InstanceSpace(metadata, options)


def instance_space_from_directory(directory: Path) -> InstanceSpace | None:
    """Construct an instance space object from 2 files.

    Args
    ----
        directory (str): Path to correctly formatted directory,
        where the .csv file is metadata.csv, and .json file is
        options.json

    Returns
    -------
        InstanceSpace | None: A new instance space
        object instantiated with metadata and options from
        the specified directory, or None if the initialization fails.

    """
    metadata_path = Path(directory / "metadata.csv")
    options_path = Path(directory / "options.json")

    return instance_space_from_files(metadata_path, options_path)<|MERGE_RESOLUTION|>--- conflicted
+++ resolved
@@ -5,46 +5,6 @@
 from pathlib import Path
 from typing import Any, NamedTuple
 
-<<<<<<< HEAD
-from matilda._serialisers import save_instance_space_for_web, save_instance_space_to_csv
-from matilda.data.metadata import Metadata, from_csv_file
-from matilda.data.model import (
-    CloisterOut,
-    Data,
-    PilotOut,
-    PrelimOut,
-    PythiaOut,
-    SiftedOut,
-    StageState,
-    TraceOut,
-)
-from matilda.data.options import InstanceSpaceOptions, PrelimOptions, from_json_file
-from matilda.stages.cloister import Cloister
-from matilda.stages.pilot import Pilot
-from matilda.stages.prelim import Prelim
-from matilda.stages.pythia import Pythia
-from matilda.stages.sifted import Sifted
-from matilda.stages.trace import Trace
-
-
-class _Stage(Enum):
-    PRELIM = "prelim"
-    SIFTED = "sifted"
-    PILOT = "pilot"
-    CLOISTER = "cloister"
-    TRACE = "trace"
-    PYTHIA = "pythia"
-
-
-class StageError(Exception):
-    """Prerequisite stages haven't been ran.
-
-    An error raised when a user attempts to run a stage without first running any
-    prerequisite stages.
-    """
-
-    pass
-=======
 from matilda.data.metadata import Metadata, from_csv_file
 from matilda.data.options import InstanceSpaceOptions, from_json_file
 from matilda.model import Model
@@ -63,7 +23,6 @@
 from matilda.stages.sifted_stage import SiftedStage
 from matilda.stages.stage import IN, OUT, Stage, StageClass
 from matilda.stages.trace_stage import TraceStage
->>>>>>> f4a34c06
 
 
 class InstanceSpace:
@@ -236,34 +195,6 @@
     ) -> None:
         """Run all stages until the specified stage, as well as the specified stage.
 
-<<<<<<< HEAD
-        self._clear_stages_after_trace()
-
-        data_changed, trace_out = Trace().run(
-            self._pilot_state.out.z,
-            self._pilot_state.data.y_bin,
-            self._pilot_state.data.p,
-            self._pilot_state.data.beta,
-            self._pilot_state.data.algo_labels,
-            self._options.trace,
-        )
-
-        self._trace_state = StageState[TraceOut](
-            data_changed.merge_with(self._pilot_state.data),
-            trace_out,
-        )
-
-        return trace_out
-
-    def _clear_stages_after_trace(self) -> None:
-        pass
-
-    def pythia(self) -> PythiaOut:
-        """Run the pythia stage.
-
-        TODO: Fill in the docstring here. This will be the most enduser visible version
-        of this so it needs to be informative.
-=======
         Args
         ----
             stage StageClass: The stage to stop running stages after.
@@ -272,7 +203,6 @@
             **arguments dict[str, Any]: if this is the first time stages are ran,
                 initial inputs, and overriding inputs for other stages. TODO: rewrite
                 this
->>>>>>> f4a34c06
 
         Returns
         -------
