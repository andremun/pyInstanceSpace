--- conflicted
+++ resolved
@@ -13,7 +13,6 @@
 from matilda.data.model import CloisterOut, Options
 
 
-<<<<<<< HEAD
 class Cloister:
     """See file docstring."""
 
@@ -21,7 +20,7 @@
     def run(
         x: NDArray[np.double],
         a: NDArray[np.double],
-        opts: Opts,
+        opts: Options,
     ) -> CloisterOut:
         """
         Estimate a boundary for the space using correlation.
@@ -29,28 +28,9 @@
         :param X: The feature matrix (instances x features) to process.
         :param A: A matrix, probably the performance matrix (instances x algorithms)
             to process. (Not sure now)
-        :param opts: An object of type Opts containing options for processing.
+        :param opts: An object of type Options containing options for processing.
         :return: A structure containing Zedge and Zecorr
 
         """
         # TODO: Rewrite PRELIM logic in python
         raise NotImplementedError
-=======
-def cloister(
-    x: NDArray[np.double],
-    a: NDArray[np.double],
-    opts: Options,
-) -> CloisterOut:
-    """
-    Estimate a boundary for the space using correlation.
-
-    :param X: The feature matrix (instances x features) to process.
-    :param A: A matrix, probably the performance matrix (instances x algorithms)
-      to process. (Not sure now)
-    :param opts: An object of type Options containing options for processing.
-    :return: A structure containing Zedge and Zecorr
-
-    """
-    # TODO: Rewrite PRELIM logic in python
-    raise NotImplementedError
->>>>>>> af1c5136
