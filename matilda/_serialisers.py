from __future__ import annotations

from pathlib import Path
from typing import Any

import matplotlib as mpl
import matplotlib.pyplot as plt
import numpy as np
import pandas as pd
from matplotlib.axes import Axes
from matplotlib.colors import Normalize
from numpy.typing import NDArray
from scipy.io import savemat
from shapely import MultiPolygon, Polygon

from matilda.data.model import (
    CloisterOut,
    Data,
    FeatSel,
    Footprint,
    PilotOut,
    PythiaOut,
    SiftedOut,
    TraceOut,
)
from matilda.data.options import InstanceSpaceOptions


def save_instance_space_to_csv(
    output_directory: Path,
    data: Data,
    sifted_out: SiftedOut,
    trace_out: TraceOut,
    pilot_out: PilotOut,
    cloister_out: CloisterOut,
    pythia_out: PythiaOut,
) -> None:
    if not output_directory.is_dir():
        raise ValueError("output_directory isn't a directory.")

    num_algorithms = data.y.shape[1]

    for i in range(num_algorithms):
        best = trace_out.best[i]
        boundaries: NDArray[Any]
        if best is not None and best.polygon is not None:
            boundaries = np.empty((1, 2))
            if isinstance(best.polygon, Polygon):
                # Extract the boundary coordinates of a single Polygon
                x, y = best.polygon.exterior.xy
                boundary_coords = np.array([x, y]).T
                boundaries = np.concatenate((boundaries, boundary_coords))

            elif isinstance(best.polygon, MultiPolygon):
                # Extract the boundary coordinates of each Polygon in MultiPolygon
                for poly in best.polygon.geoms:
                    x, y = poly.exterior.xy
                    boundary_coords = np.array([x, y]).T
                    boundaries = np.concatenate((boundaries, boundary_coords))

            boundaries = boundaries[1:-1, :]

            algorithm_labels = data.algo_labels[i]
            _write_array_to_csv(
                boundaries,
                pd.Series(["z_1", "z_2"]),
                _make_bind_labels(boundaries),
                output_directory / f"footprint_{algorithm_labels}_best.csv",
            )

        good = trace_out.good[i]
        if good is not None and good.polygon is not None:
            boundaries = np.empty((1, 2))
            if isinstance(good.polygon, Polygon):
                # Extract the boundary coordinates of a single Polygon
                x, y = good.polygon.exterior.xy
                boundary_coords = np.array([x, y]).T
                boundaries = np.concatenate((boundaries, boundary_coords))

            elif isinstance(good.polygon, MultiPolygon):
                # Extract the boundary coordinates of each Polygon in MultiPolygon
                for poly in good.polygon.geoms:
                    x, y = poly.exterior.xy
                    boundary_coords = np.array([x, y]).T
                    boundaries = np.concatenate((boundaries, boundary_coords))

            boundaries = boundaries[1:-1, :]

            algorithm_labels = data.algo_labels[i]
            _write_array_to_csv(
                boundaries,
                pd.Series(["z_1", "z_2"]),
                _make_bind_labels(boundaries),
                output_directory / f"footprint_{algorithm_labels}_good.csv",
            )

    _write_array_to_csv(
        pilot_out.z,
        pd.Series(["z_1", "z_2"]),
        data.inst_labels,
        output_directory / "coordinates.csv",
    )

    if cloister_out is not None:
        _write_array_to_csv(
            cloister_out.z_edge,
            pd.Series(["z_1", "z_2"]),
            _make_bind_labels(cloister_out.z_edge),
            output_directory / "bounds.csv",
        )
        _write_array_to_csv(
            cloister_out.z_ecorr,
            pd.Series(["z_1", "z_2"]),
            _make_bind_labels(cloister_out.z_ecorr),
            output_directory / "bounds_prunned.csv",
        )

    _write_array_to_csv(
        data.x_raw[:, sifted_out.idx],
        pd.Series(data.feat_labels),
        data.inst_labels,
        output_directory / "feature_raw.csv",
    )
    _write_array_to_csv(
        data.x,
        pd.Series(data.feat_labels),
        data.inst_labels,
        output_directory / "feature_process.csv",
    )
    _write_array_to_csv(
        data.y_raw,
        pd.Series(data.algo_labels),
        data.inst_labels,
        output_directory / "algorithm_raw.csv",
    )
    _write_array_to_csv(
        data.y,
        pd.Series(data.algo_labels),
        data.inst_labels,
        output_directory / "algorithm_process.csv",
    )
    _write_array_to_csv(
        data.y_bin,
        pd.Series(data.algo_labels),
        data.inst_labels,
        output_directory / "algorithm_bin.csv",
    )
    _write_array_to_csv(
        data.num_good_algos,
        pd.Series(["NumGoodAlgos"]),
        data.inst_labels,
        output_directory / "good_algos.csv",
    )
    _write_array_to_csv(
        data.beta,
        pd.Series(["IsBetaEasy"]),
        data.inst_labels,
        output_directory / "beta_easy.csv",
    )
    _write_array_to_csv(
        data.p,
        pd.Series(["Best_Algorithm"]),
        data.inst_labels,
        output_directory / "portfolio.csv",
    )
    _write_array_to_csv(
        pythia_out.y_hat,
        pd.Series(data.algo_labels),
        data.inst_labels,
        output_directory / "algorithm_svm.csv",
    )
    _write_array_to_csv(
        pythia_out.selection0,
        pd.Series(["Best_Algorithm"]),
        data.inst_labels,
        output_directory / "portfolio_svm.csv",
    )
    _write_cell_to_csv(
        trace_out.summary[1:, [2, 4, 5, 7, 9, 10]],
        trace_out.summary[0, [2, 4, 5, 7, 9, 10]],
        trace_out.summary[1:, 0],
        output_directory / "footprint_performance.csv",
    )
    if pilot_out.summary is not None:
        _write_cell_to_csv(
            pilot_out.summary[1:, 1:],
            pilot_out.summary[0, 1:],
            pilot_out.summary[1:, 0],
            output_directory / "projection_matrix.csv",
        )
    _write_cell_to_csv(
        pythia_out.summary[1:, 1:],
        pythia_out.summary[0, 1:],
        pythia_out.summary[1:, 0],
        output_directory / "svm_table.csv",
    )


def save_instance_space_for_web(
    output_directory: Path,
    data: Data,
    feat_sel: FeatSel,
) -> None:
    if not output_directory.is_dir():
        raise ValueError("output_directory isn't a directory.")

    colours = (
        np.array(
            mpl.colormaps["viridis"].resampled(256).__dict__["colors"],
        )[:, :3]
        * 255
    ).astype(np.int_)

    pd.DataFrame(colours, columns=["R", "G", "B"]).to_csv(
        output_directory / "color_table.csv",
        index_label=False,
    )

    _write_array_to_csv(
        _colour_scale(data.x_raw[:, feat_sel.idx]),
        pd.Series(data.feat_labels),
        data.inst_labels,
        output_directory / "feature_raw_color.csv",
    )
    _write_array_to_csv(
        _colour_scale(data.y_raw),
        pd.Series(data.algo_labels),
        data.inst_labels,
        output_directory / "algorithm_raw_single_color.csv",
    )
    _write_array_to_csv(
        _colour_scale(data.x),
        pd.Series(data.feat_labels),
        data.inst_labels,
        output_directory / "feature_process_color.csv",
    )
    _write_array_to_csv(
        _colour_scale(data.y),
        pd.Series(data.algo_labels),
        data.inst_labels,
        output_directory / "algorithm_process_single_color.csv",
    )
    _write_array_to_csv(
        _colour_scale_g(data.y_raw),
        pd.Series(data.algo_labels),
        data.inst_labels,
        output_directory / "algorithm_raw_color.csv",
    )
    _write_array_to_csv(
        _colour_scale_g(data.y),
        pd.Series(data.algo_labels),
        data.inst_labels,
        output_directory / "algorithm_process_color.csv",
    )
    _write_array_to_csv(
        _colour_scale_g(data.num_good_algos),
        pd.Series(["NumGoodAlgos"]),
        data.inst_labels,
        output_directory / "good_algos_color.csv",
    )


def save_instance_space_graphs(
    output_directory: Path,
    data: Data,
    options: InstanceSpaceOptions,
    pythia: PythiaOut,
    pilot: PilotOut,
    trace: TraceOut,
) -> None:
    if not output_directory.is_dir():
        raise ValueError("output_directory isn't a directory.")

    num_feats = data.x.shape[1]
    num_algorithms = data.y.shape[1]

    x_range = np.max(data.x, axis=0) - np.min(data.x, axis=0)
    x_aux = (data.x - np.min(data.x, axis=0)) / x_range

    y_raw_range = np.max(data.y_raw, axis=0) - np.min(data.y_raw, axis=0)
    y_ind = data.y_raw - np.min(data.y_raw, axis=0) / y_raw_range

    y_glb = np.log10(data.y_raw + 1)
    y_glb_range = np.max(y_glb, axis=0) - np.min(y_glb, axis=0)
    y_glb = (y_glb - np.min(y_glb)) / y_glb_range

    if options.trace.use_sim:
        y_foot = pythia.y_hat
        p_foot = pythia.selection0
    else:
        y_foot = data.y_bin
        p_foot = data.p

    for i in range(num_feats):
        filename = f"distribution_feature_{data.feat_labels[i]}.png"
        _draw_scatter(
            pilot.z,
            x_aux[:, i],
            data.feat_labels[i].replace("_", " "),
            output_directory / filename,
        )

    for i in range(num_algorithms):
        algo_label = data.algo_labels[i]

        filename = f"distribution_performance_global_normalized_{algo_label}.png"
        _draw_scatter(
            pilot.z,
            y_glb[:, i],
            algo_label.replace("_", " "),
            output_directory / filename,
        )

        filename = f"distribution_performance_individual_normalized_{algo_label}.png"
        _draw_scatter(
            pilot.z,
            y_ind[:, i],
            algo_label.replace("_", " "),
            output_directory / filename,
        )

        _draw_binary_performance(
            pilot.z,
            data.y_bin[:, i],
            algo_label.replace("_", " "),
            output_directory / f"binary_performance_{algo_label}.png",
        )

        # TODO: MATLAB has a try catch for this one, when pythia is done maybe make
        # optional? in model?
        _draw_binary_performance(
            pilot.z,
            pythia.y_hat[:, i],
            algo_label.replace("_", " "),
            output_directory / f"binary_svm_{algo_label}.png",
        )

        # TODO: Same as above
        _draw_good_bad_footprint(
            pilot.z,
            trace.good[i],
            y_foot[:, i],
            algo_label.replace("_", " ") + " Footprint",
            output_directory / f"footprint_{algo_label}.png",
        )

    _draw_scatter(
        pilot.z,
        data.num_good_algos / num_algorithms,
        "Percentage of good algorithms",
        output_directory / "distribution_number_good_algos.png",
    )

    _draw_portfolio_selections(
        pilot.z,
        data.p,
        np.array(data.algo_labels),
        "Best algorithm",
        output_directory / "distribution_portfolio.png",
    )

    _draw_portfolio_selections(
        pilot.z,
        pythia.selection0,
        np.array(data.algo_labels),
        "Predicted best algorithm",
        output_directory / "distribution_svm_portfolio.png",
    )

    _draw_binary_performance(
        pilot.z,
        data.beta,
        "Beta score",
        output_directory / "distribution_beta_score.png",
    )

    if data.s is not None:
        _draw_sources(
            pilot.z,
            np.array(data.s),
            output_directory / "distribution_sources.png",
        )

    # Can't draw polygon for this one
    _draw_portfolio_footprint(
        pilot.z,
        trace.best,
        p_foot,
        np.array(data.algo_labels),
        output_directory / "footprint_portfolio.png",
    )


def _write_array_to_csv(
    data: NDArray[Any],  # TODO: Try to unify these
    column_names: pd.Series[str],  # TODO: Try to unify these
    row_names: pd.Series[str],
    filename: Path,
) -> None:
    pd.DataFrame(data, index=row_names, columns=column_names).to_csv(
        filename,
        index_label="Row",
    )


def _write_cell_to_csv(
    data: pd.Series[Any],  # TODO: Try to unify these
    column_names: pd.Series[str],  # TODO: Try to unify these
    row_names: pd.Series[str],
    filename: Path,
) -> None:
    pd.DataFrame(data, index=row_names, columns=column_names).to_csv(
        filename,
        index_label="Row",
    )


def _make_bind_labels(
    data: NDArray[Any],
) -> pd.Series[str]:
    return pd.Series([f"bnd_pnt_{i+1}" for i in range(data.shape[0])])


def _colour_scale(
    data: NDArray[np._NumberType],
) -> NDArray[np.int_]:
    data_range = np.max(data, axis=0) - np.min(data, axis=0)
    out: NDArray[np.int_] = np.floor(
        255.0 * ((data - np.min(data, axis=0)) / data_range),
    ).astype(np.int_)

    return out


def _colour_scale_g(
    data: NDArray[np._NumberType],
) -> NDArray[np.int_]:
    data_range = np.max(data) - np.min(data)
    out: NDArray[np.int_] = np.round(
        255.0 * ((data - np.min(data)) / data_range),
    ).astype(np.int_)

    return out


def _draw_sources(
    z: NDArray[Any],
    s: NDArray[np.str_],
    output: Path,
) -> None:
    upper_bound = np.ceil(np.max(z))
    lower_bound = np.floor(np.min(z))
    source_labels = np.unique(s)
    num_sources = len(source_labels)

    cmap = plt.colormaps["viridis"]
    fig, ax2 = plt.subplots()
    ax: Axes = ax2  # TODO: Remove this before PR, just for programming
    ax.set_xlim((-5, 5))
    ax.set_ylim((-5, 5))
    fig.suptitle("Sources")

    norm = Normalize(lower_bound, upper_bound)

    for i in reversed(range(num_sources)):
        ax.scatter(
            z[s == source_labels[i], 0],
            z[s == source_labels[i], 1],
            s=8,
            # c=source_labels[i],
            norm=norm,
            cmap=cmap,
            label=source_labels[i],
        )

    ax.set_xlabel("z_{1}")
    ax.set_ylabel("z_{2}")
    ax.legend()

    fig.savefig(output)


def _draw_scatter(
    z: NDArray[Any],
    x: NDArray[Any],
    title_label: str,
    output: Path,
) -> None:
    plt.clf()

    upper_bound = np.max(x)
    lower_bound = np.min(x)

    cmap = plt.colormaps["viridis"]
    fig, ax2 = plt.subplots()
    ax: Axes = ax2  # TODO: Remove this before PR, just for programming
    fig.suptitle(title_label, size=14)

    norm = Normalize(lower_bound, upper_bound)

    ax.scatter(z[:, 0], z[:, 1], s=8, c=x, norm=norm, cmap=cmap)
    ax.set_xlim((-5, 5))
    ax.set_ylim((-5, 5))
    ax.set_xlabel("z_{1}")
    ax.set_ylabel("z_{2}")
    fig.colorbar(
        plt.cm.ScalarMappable(
            norm=norm,
            cmap=cmap,
        ),
        ax=ax,
    )

    fig.savefig(output)

    plt.close(fig)


def _draw_portfolio_selections(
    z: NDArray[Any],
    p: NDArray[Any],
    algorithm_labels: NDArray[np.str_],
    title_label: str,
    output: Path,
) -> None:
    plt.clf()
    upper_bound = np.ceil(np.max(z))
    lower_bound = np.floor(np.min(z))
    num_algorithms = len(algorithm_labels)
    # labels: list[str] = []
    # h = np.zeros((1, num_algorithms + 1))

    bsxfun_result = np.array(
        [[x == j for j in range(num_algorithms + 1)] for i, x in enumerate(p)],
    )
    is_worthy = np.sum(bsxfun_result, axis=0) != 0

    cmap = plt.colormaps["viridis"]
    fig, ax2 = plt.subplots()
    ax: Axes = ax2  # TODO: Remove this before PR, just for programming
    ax.set_xlim((-5, 5))
    ax.set_ylim((-5, 5))
    fig.suptitle(title_label)

    norm = Normalize(lower_bound, upper_bound)

    for i in range(num_algorithms):
        if not is_worthy[i]:
            continue

        ax.scatter(
            z[p == i, 0],
            z[p == i, 1],
            s=8,
            # c=i,
            norm=norm,
            cmap=cmap,
            label="None" if i == 0 else algorithm_labels[i - 1].replace("_", " "),
        )

    ax.set_xlabel("z_{1}")
    ax.set_ylabel("z_{2}")
    ax.legend()

    fig.savefig(output)

    plt.close(fig)


def _draw_portfolio_footprint(
    z: NDArray[Any],
    best: list[Footprint],
    p: NDArray[Any],
    algorithm_labels: NDArray[np.str_],
    output: Path,
) -> None:

    plt.clf()
    upper_bound = np.ceil(np.max(z))
    lower_bound = np.floor(np.min(z))
    num_algorithms = len(algorithm_labels)

    bsxfun_result = np.array(
        [[x == j for j in range(num_algorithms + 1)] for i, x in enumerate(p)],
    )
    is_worthy = np.sum(bsxfun_result, axis=0) != 0

    cmap = plt.colormaps["viridis"]
    fig, ax2 = plt.subplots()
    ax: Axes = ax2  # TODO: Remove this before PR, just for programming
    ax.set_xlim((-5, 5))
    ax.set_ylim((-5, 5))
    fig.suptitle("Portfolio footprints")

    norm = Normalize(lower_bound, upper_bound)

    for i in range(num_algorithms):
        if not is_worthy[i]:
            continue

        ax.scatter(
            z[p == i, 0],
            z[p == i, 1],
            s=8,
            # c=i,
            norm=norm,
            cmap=cmap,
            label="None" if i == 0 else algorithm_labels[i - 1].replace("_", " "),
        )

        _draw_footprint(ax, best[i], cmap(norm(i)), 0.3)

    ax.set_xlabel("z_{1}")
    ax.set_ylabel("z_{2}")
    ax.legend()

    fig.savefig(output)

    plt.close(fig)


def _draw_good_bad_footprint(
    z: NDArray[Any],
    good: Footprint,
    y_bin: NDArray[Any],
    title_label: str,
    output: Path,
) -> None:
    plt.clf()
    orange = (1.0, 0.6471, 0.0, 1.0)
    blue = (0.0, 0.0, 1.0, 1.0)

    # labels = ["GOOD", "BAD"]

    fig, ax2 = plt.subplots()
    ax: Axes = ax2  # TODO: Remove this before PR, just for programming
    fig.suptitle(title_label)
    ax.set_xlim((-5, 5))
    ax.set_ylim((-5, 5))
    not_y_bin = y_bin == 0
    good_y_bin = y_bin == 1

    if np.any(not_y_bin):
        ax.scatter(z[not_y_bin, 0], z[not_y_bin, 1], s=8, c=[orange], label="BAD")

    if np.any(good_y_bin):
        ax.scatter(z[good_y_bin, 0], z[good_y_bin, 1], s=8, c=[blue], label="GOOD")
        _draw_footprint(ax, good, blue, 0.3)

    ax.set_xlabel("z_{1}")
    ax.set_ylabel("z_{2}")
    ax.legend()

    fig.savefig(output)

    plt.close(fig)


def _draw_footprint(
    ax: Axes,
    footprint: Footprint,
    colour: tuple[float, float, float, float],
    alpha: float,
) -> None:
    if footprint.polygon is not None:
        coords = footprint.polygon.exterior.coords
        polygon = plt.Polygon(coords, color=colour, alpha=alpha)
        ax.add_patch(polygon)


def _draw_binary_performance(
    z: NDArray[Any],
    y_bin: NDArray[Any],
    title_label: str,
    output: Path,
) -> None:
    try:
        orange = (1.0, 0.6471, 0.0, 1.0)
        blue = (0.0, 0.0, 1.0, 1.0)

        # labels = ["GOOD", "BAD"]

        plt.clf()

        fig, ax2 = plt.subplots()
        ax: Axes = ax2  # TODO: Remove this before PR, just for programming
        fig.suptitle(title_label)
        ax.set_xlim((-5, 5))
        ax.set_ylim((-5, 5))
        not_y_bin = y_bin == 0
        good_y_bin = y_bin == 1

        if np.any(not_y_bin):
            ax.scatter(z[not_y_bin, 0], z[not_y_bin, 1], s=8, c=[orange], label="BAD")

        if np.any(good_y_bin):
            ax.scatter(z[good_y_bin, 0], z[good_y_bin, 1], s=8, c=[blue], label="GOOD")

        ax.set_xlabel("z_{1}")
        ax.set_ylabel("z_{2}")
        ax.legend()

        fig.savefig(output)

        plt.close(fig)

<<<<<<< HEAD
    except Exception:
        print("No binary performance has been calculated")
=======
    fig.savefig(output)


def save_instance_space_output_mat(
    output_directory: Path,
    data: Data,
) -> None:
    """Offline dashboard only use the algo labels from the data."""
    try:
        savemat(
            output_directory / "model.mat", {"data": {"algo_labels": data.algo_labels}},
        )
        print("saved data to mat file")
    except Exception as e:
        print(f"Error saving data to mat file: {e}")
>>>>>>> dd9abd50
<|MERGE_RESOLUTION|>--- conflicted
+++ resolved
@@ -704,10 +704,8 @@
 
         plt.close(fig)
 
-<<<<<<< HEAD
     except Exception:
         print("No binary performance has been calculated")
-=======
     fig.savefig(output)
 
 
@@ -722,5 +720,4 @@
         )
         print("saved data to mat file")
     except Exception as e:
-        print(f"Error saving data to mat file: {e}")
->>>>>>> dd9abd50
+        print(f"Error saving data to mat file: {e}")