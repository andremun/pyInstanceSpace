--- conflicted
+++ resolved
@@ -725,12 +725,8 @@
     """Offline dashboard only use the algo labels from the data."""
     try:
         savemat(
-<<<<<<< HEAD
             output_directory / "model.mat",
-            {"data": {"algo_labels": np.array(data.algo_labels)}},
-=======
-            output_directory / "model.mat", {"data": {"algolabels": data.algo_labels}},
->>>>>>> 4a2e41a5
+            {"data": {"algolabels": np.array(data.algo_labels)}},
         )
         print("saved data to mat file")
     except Exception as e:
