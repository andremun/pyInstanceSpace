"""Performing preliminary data processing.

The main focus is on the `prelim` function, which prepares the input data for further
analysis and modeling.

The `prelim` function takes feature and performance data matrices along with a set of
processing options, and performs various preprocessing tasks such as normalization,
outlier detection and removal, and binary performance classification. These tasks are
guided by the options specified in the `InstanceSpaceOptions` object.
"""

from dataclasses import dataclass
from pathlib import Path
from typing import NamedTuple

import numpy as np
import pandas as pd
from numpy.typing import NDArray
from scipy import optimize, stats
from sklearn.model_selection import train_test_split

from matilda.data.model import DataDense
from matilda.data.options import PrelimOptions, SelvarsOptions
from matilda.stages.stage import Stage
from matilda.utils.filter import do_filter


class PrelimInput(NamedTuple):
    """Inputs for the Prelim stage.

    Attributes
    ----------
    x : NDArray[np.double]
        TODO: This.
    y : NDArray[np.double]
        TODO: This.
    x_raw : NDArray[np.double]
        TODO: This.
    y_raw : NDArray[np.double]
        TODO: This.
    s : pd.Series | None
        TODO: This.
    inst_labels : pd.Series
        TODO: This.
    prelim_options : PrelimOptions
        TODO: This.
    selvars_options : SelvarsOptions
        TODO: This.
    """
<<<<<<< HEAD
=======

    x: NDArray[np.double]
    y: NDArray[np.double]
    x_raw: NDArray[np.double]
    y_raw: NDArray[np.double]
    s: pd.Series | None  # type: ignore[type-arg]
    inst_labels: pd.Series  # type: ignore[type-arg]
    prelim_options: PrelimOptions
    selvars_options: SelvarsOptions


# needs to be changes to output including prelim output, and data changed by stage
class PrelimOutput(NamedTuple):
    """Outputs for the Prelim stage.

    Attributes
    ----------
    med_val : NDArray[np.double]
        TODO: This.
    iq_range : NDArray[np.double]
        TODO: This.
    hi_bound : NDArray[np.double]
        TODO: This.
    lo_bound : NDArray[np.double]
        TODO: This.
    min_x : NDArray[np.double]
        TODO: This.
    lambda_x : NDArray[np.double]
        TODO: This.
    mu_x : NDArray[np.double]
        TODO: This.
    sigma_x : NDArray[np.double]
        TODO: This.
    min_y : float
        TODO: This.
    lambda_y : NDArray[np.double]
        TODO: This.
    sigma_y : NDArray[np.double]
        TODO: This.
    mu_y : NDArray[np.double]
        TODO: This.
    x : NDArray[np.double]
        TODO: This.
    y : NDArray[np.double]
        TODO: This.
    x_raw : NDArray[np.double]
        TODO: This.
    y_raw : NDArray[np.double]
        TODO: This.
    y_bin : NDArray[np.bool_]
        TODO: This.
    y_best : NDArray[np.double]
        TODO: This.
    p : NDArray[np.int_]
        TODO: This.
    num_good_algos : NDArray[np.double]
        TODO: This.
    beta : NDArray[np.bool_]
        TODO: This.
    instlabels : pd.Series | None
        TODO: This.
    data_dense : DataDense | None
        TODO: This.
    s : pd.Series | None
        TODO: This.
    """

    med_val: NDArray[np.double]
    iq_range: NDArray[np.double]
    hi_bound: NDArray[np.double]
    lo_bound: NDArray[np.double]
    min_x: NDArray[np.double]
    lambda_x: NDArray[np.double]
    mu_x: NDArray[np.double]
    sigma_x: NDArray[np.double]
    min_y: float
    lambda_y: NDArray[np.double]
    sigma_y: NDArray[np.double]
    mu_y: NDArray[np.double]
    x: NDArray[np.double]
    y: NDArray[np.double]
    x_raw: NDArray[np.double]
    y_raw: NDArray[np.double]
    y_bin: NDArray[np.bool_]
    y_best: NDArray[np.double]
    p: NDArray[np.int_]
    num_good_algos: NDArray[np.double]
    beta: NDArray[np.bool_]
    instlabels: pd.Series | None  # type: ignore[type-arg]
    data_dense: DataDense | None
    s: pd.Series | None  # type: ignore[type-arg]
>>>>>>> 2c68039e

    x: NDArray[np.double]
    y: NDArray[np.double]
    x_raw: NDArray[np.double]
    y_raw: NDArray[np.double]
    s: pd.Series | None  # type: ignore[type-arg]
    inst_labels: pd.Series  # type: ignore[type-arg]
    prelim_options: PrelimOptions
    selvars_options: SelvarsOptions


# needs to be changes to output including prelim output, and data changed by stage
class PrelimOutput(NamedTuple):
    """Outputs for the Prelim stage.

    Attributes
    ----------
    med_val : NDArray[np.double]
        TODO: This.
    iq_range : NDArray[np.double]
        TODO: This.
    hi_bound : NDArray[np.double]
        TODO: This.
    lo_bound : NDArray[np.double]
        TODO: This.
    min_x : NDArray[np.double]
        TODO: This.
    lambda_x : NDArray[np.double]
        TODO: This.
    mu_x : NDArray[np.double]
        TODO: This.
    sigma_x : NDArray[np.double]
        TODO: This.
    min_y : float
        TODO: This.
    lambda_y : NDArray[np.double]
        TODO: This.
    sigma_y : NDArray[np.double]
        TODO: This.
    mu_y : NDArray[np.double]
        TODO: This.
    x : NDArray[np.double]
        TODO: This.
    y : NDArray[np.double]
        TODO: This.
    x_raw : NDArray[np.double]
        TODO: This.
    y_raw : NDArray[np.double]
        TODO: This.
    y_bin : NDArray[np.bool_]
        TODO: This.
    y_best : NDArray[np.double]
        TODO: This.
    p : NDArray[np.int_]
        TODO: This.
    num_good_algos : NDArray[np.double]
        TODO: This.
    beta : NDArray[np.bool_]
        TODO: This.
    instlabels : pd.Series | None
        TODO: This.
    data_dense : DataDense | None
        TODO: This.
    s : pd.Series | None
        TODO: This.
    """

    med_val: NDArray[np.double]
    iq_range: NDArray[np.double]
    hi_bound: NDArray[np.double]
    lo_bound: NDArray[np.double]
    min_x: NDArray[np.double]
    lambda_x: NDArray[np.double]
    mu_x: NDArray[np.double]
    sigma_x: NDArray[np.double]
    min_y: float
    lambda_y: NDArray[np.double]
    sigma_y: NDArray[np.double]
    mu_y: NDArray[np.double]
    x: NDArray[np.double]
    y: NDArray[np.double]
    x_raw: NDArray[np.double]
    y_raw: NDArray[np.double]
    y_bin: NDArray[np.bool_]
    y_best: NDArray[np.double]
    p: NDArray[np.int_]
    num_good_algos: NDArray[np.double]
    beta: NDArray[np.bool_]
    instlabels: pd.Series | None  # type: ignore[type-arg]
    data_dense: DataDense | None
    s: pd.Series | None  # type: ignore[type-arg]

@dataclass(frozen=True)
class _BoundOut:
    x: NDArray[np.double]
    med_val: NDArray[np.double]
    iq_range: NDArray[np.double]
    hi_bound: NDArray[np.double]
    lo_bound: NDArray[np.double]


@dataclass(frozen=True)
class _NormaliseOut:
    x: NDArray[np.double]
    min_x: NDArray[np.double]
    lambda_x: NDArray[np.double]
    mu_x: NDArray[np.double]
    sigma_x: NDArray[np.double]
    y: NDArray[np.double]
    min_y: float
    lambda_y: NDArray[np.double]
    sigma_y: NDArray[np.double]
    mu_y: NDArray[np.double]


class PrelimStage(Stage[PrelimInput, PrelimOutput]):
    """See file docstring."""

    # need to add variables for data changed by stage as null initially
    def __init__(
        self,
        x: NDArray[np.double],
        y: NDArray[np.double],
        x_raw: NDArray[np.double],
        y_raw: NDArray[np.double],
        s: pd.Series | None,  # type: ignore[type-arg]
        inst_labels: pd.Series,  # type: ignore[type-arg]
        prelim_opts: PrelimOptions,
        selvars_opts: SelvarsOptions,
    ) -> None:
        """See file docstring."""
        self.x = x
        self.y = y
        self.prelim_opts = prelim_opts
        self.selvars_opts = selvars_opts
        self.x_raw = x_raw
        self.y_raw = y_raw
        self.s = s
        self.inst_labels = inst_labels

    @staticmethod
    def _inputs() -> type[PrelimInput]:
        return PrelimInput

    @staticmethod
    def _outputs() -> type[PrelimOutput]:
        return PrelimOutput

    # will run prelim, filter_post_prelim, return prelim output and data changed by
    # stage
    @staticmethod
    def _run(inputs: PrelimInput) -> PrelimOutput:
        """See file docstring."""
        (
            x,
            y,
            y_bin,
            y_best,
            p,
            num_good_algos,
            beta,
            med_val,
            iq_range,
            hi_bound,
            lo_bound,
            min_x,
            lambda_x,
            mu_x,
            sigma_x,
            min_y,
            lambda_y,
            sigma_y,
            mu_y,
        ) = PrelimStage.prelim(
            inputs.x,
            inputs.y,
            inputs.x_raw,
            inputs.y_raw,
            inputs.s,
            inputs.inst_labels,
            inputs.prelim_options,
            inputs.selvars_options,
        )

        prelim = PrelimStage(
            x,
            y,
            inputs.x_raw,
            inputs.y_raw,
            inputs.s,
            inputs.inst_labels,
            inputs.prelim_options,
            inputs.selvars_options,
        )

        (
            subset_index,
            x,
            y,
            x_raw,
            y_raw,
            y_bin,
            beta,
            num_good_algos,
            y_best,
            p,
            inst_labels,
            s,
            data_dense,
        ) = prelim._filter(  # noqa: SLF001
            inputs.inst_labels,
            x,
            y,
            y_bin,
            y_best,
            inputs.x_raw,
            inputs.y_raw,
            p,
            num_good_algos,
            beta,
            inputs.s,
            inputs.selvars_options,
        )

        return PrelimOutput(
            med_val,
            iq_range,
            hi_bound,
            lo_bound,
            min_x,
            lambda_x,
            mu_x,
            sigma_x,
            min_y,
            lambda_y,
            sigma_y,
            mu_y,
            x,
            y,
            x_raw,
            y_raw,
            y_bin,
            y_best,
            p,
            num_good_algos,
            beta,
            inst_labels,
            data_dense,
            s,
        )

<<<<<<< HEAD
     # prelim matlab file implementation, will return only prelim output
=======
    # prelim matlab file implementation, will return only prelim output
>>>>>>> 2c68039e
    @staticmethod
    def prelim(
        x: NDArray[np.double],
        y: NDArray[np.double],
        x_raw: NDArray[np.double],
        y_raw: NDArray[np.double],
        s: pd.Series | None,  # type: ignore[type-arg]
        inst_labels: pd.Series,  # type: ignore[type-arg]
        prelim_opts: PrelimOptions,
        selvars_opts: SelvarsOptions,
    ) -> tuple[
        NDArray[np.double],  # PrelimDataChanged.x
        NDArray[np.double],  # PrelimDataChanged.y
        NDArray[np.bool_],  # PrelimDataChanged.y_bin
        NDArray[np.double],  # PrelimDataChanged.y_best
        NDArray[np.int_],  # PrelimDataChanged.p
        NDArray[np.double],  # PrelimDataChanged.num_good_algos
        NDArray[np.bool_],  # PrelimDataChanged.beta
        NDArray[np.double],  # PrelimOut.med_val
        NDArray[np.double],  # PrelimOut.iq_range
        NDArray[np.double],  # PrelimOut.hi_bound
        NDArray[np.double],  # PrelimOut.lo_bound
        NDArray[np.double],  # PrelimOut.min_x
        NDArray[np.double],  # PrelimOut.lambda_x
        NDArray[np.double],  # PrelimOut.mu_x
        NDArray[np.double],  # PrelimOut.sigma_x
        float,  # PrelimOut.min_y
        NDArray[np.double],  # PrelimOut.lambda_y
        NDArray[np.double],  # PrelimOut.sigma_y
        NDArray[np.double],  # PrelimOut.mu_y
    ]:
        """Perform preliminary processing on the input data 'x' and 'y'.

        Args
            x: The feature matrix (instances x features) to process.
            y: The performance matrix (instances x algorithms) to
                process.
            prelim_opts: An object of type PrelimOptions containing options for
                processing.

        Returns
        -------
            A tuple containing the processed data (as 'Data' object) and
            preliminary output information (as 'PrelimOut' object).
        """
        prelim_stage = PrelimStage(
            x,
            y,
            x_raw,
            y_raw,
            s,
            inst_labels,
            prelim_opts,
            selvars_opts,
        )

        return prelim_stage._prelim(  # noqa: SLF001
            x,
            y,
            prelim_opts,
        )

    def _select_best_algorithms(
        self,
        y_raw: NDArray[np.double],
        y_best: NDArray[np.double],
        y_bin: NDArray[np.bool_],
        nalgos: int,
        beta_threshold: float,
        p: NDArray[np.int_],
    ) -> tuple[NDArray[np.double], NDArray[np.int_], NDArray[np.bool_]]:
        """Select the best algorithms based on the given criteria.

        Args
        ----
            y_raw: Raw algorithm predictions.
            y_best: Best algorithm predictions.
            y_bin: Binary labels.
            nalgos: Number of algorithms.
            betaThreshold: Beta threshold.
            p: Placeholder for selected algorithms.

        Returns
        -------
            num_good_algos: Number of good algorithms.
            beta: Beta values.
            p: Selected algorithms.
        """
        # testing for ties
        # If there is a tie, we pick an algorithm at random
        y_best = y_best[:, np.newaxis]

        best_algos = np.equal(y_raw, y_best)
        multiple_best_algos = np.sum(best_algos, axis=1) > 1
        aidx = np.arange(1, nalgos + 1)

        for i in range(self.y.shape[0]):
            if multiple_best_algos[i].any():
                aux = aidx[best_algos[i]]
                # changed to pick the first one for testing purposes
                # will need to change it back to random after testing complete
                p[i] = aux[0]

        print(
            "-> For",
            round(100 * np.mean(multiple_best_algos)),
            "% of the instances there is more than one best algorithm.",
        )
        print("Random selection is used to break ties.")

        num_good_algos = np.sum(y_bin, axis=1)
        print("beta_threshold:", beta_threshold)
        print("nalgos:", nalgos)
        print("num_good_algos:", num_good_algos)

        beta = num_good_algos > (beta_threshold * nalgos)

        return num_good_algos, p, beta

    def _bound(self) -> _BoundOut:
        """Remove extreme outliers from the feature values.

        Returns
        -------
            x: The feature matrix with extreme outliers removed.
            med_val: The median value of the feature matrix.
            iq_range: The interquartile range of the feature matrix.
            hi_bound: The upper bound for the feature values.
            lo_bound: The lower bound for the feature values.
        """
        print("-> Removing extreme outliers from the feature values.")
        med_val = np.median(self.x, axis=0)

        iq_range = stats.iqr(self.x, axis=0, interpolation="midpoint")

        hi_bound = med_val + 5 * iq_range
        lo_bound = med_val - 5 * iq_range

        hi_mask = self.x > hi_bound
        lo_mask = self.x < lo_bound

        self.x = self.x * ~(hi_mask | lo_mask)
        self.x += np.multiply(hi_mask, np.broadcast_to(hi_bound, self.x.shape))
        self.x += np.multiply(lo_mask, np.broadcast_to(lo_bound, self.x.shape))

        return _BoundOut(
            x=self.x,
            med_val=med_val,
            iq_range=iq_range,
            hi_bound=hi_bound,
            lo_bound=lo_bound,
        )

    def _normalise(self) -> _NormaliseOut:
        """Normalize the data using Box-Cox and Z transformations.

        Returns
        -------
            x: The normalized feature matrix.
            min_x: The minimum value of the feature matrix.
            lambda_x: The lambda values for the Box-Cox transformation of the
                      feature matrix.
            mu_x: The mean of the feature matrix.
            sigma_x: The standard deviation of the feature matrix.
            y: The normalized performance matrix.
            min_y: The minimum value of the performance matrix.
            lambda_y: The lambda values for the Box-Cox transformation of the
                      performance matrix.
            sigma_y: The standard deviation of the performance matrix.
            mu_y: The mean of the performance matrix.
        """
        print("-> Auto-normalizing the data using Box-Cox and Z transformations.")

        def boxcox_fmin(
            data: NDArray[np.double],
            lmbda_init: float = 0,
        ) -> tuple[NDArray[np.double], float]:
            """Perform Box-Cox transformation on data using fmin to optimize lambda.

            Args
            ----
                data (ArrayLike): The input data array which must contain only
                                 positive values.
                lmbda_init (float): Initial guess for the lambda parameter.

            Returns
            -------
                tuple[np.ndarray, float]: A tuple containing the transformed data
                                        and the optimal
                lambda value.

            """

            def neg_log_likelihood(lmbda: NDArray[np.double]) -> float:
                """Calculate the negative log-likelihood for the Box-Cox transformation.

                Args
                ----
                    lmbda: The lambda value for the Box-Cox transformation.

                Returns
                -------
                    Any: The negative log-likelihood value.
                """
                return -float(stats.boxcox_llf(lmbda, data)[0])

            # Find the lambda that minimizes the negative log-likelihood
            # We minimize the negative log-likelihood because fmin performs minimization
            optimal_lambda = optimize.fmin(neg_log_likelihood, lmbda_init, disp=False)

            # Use the optimal lambda to perform the Box-Cox transformation
            transformed_data = stats.boxcox(data, optimal_lambda)

            return transformed_data, optimal_lambda[0]

        nfeats = self.x.shape[1]
        nalgos = self.y.shape[1]

        min_x = np.min(self.x, axis=0)
        self.x = self.x - min_x + 1
        lambda_x = np.zeros(nfeats)
        mu_x = np.zeros(nfeats)
        sigma_x = np.zeros(nfeats)

        for i in range(nfeats):
            aux = self.x[:, i]
            idx = np.isnan(aux)
            aux, lambda_x[i] = boxcox_fmin(aux[~idx])
            mu_x[i] = np.mean(aux)
            sigma_x[i] = np.std(aux, ddof=1)
            aux = stats.zscore(aux, ddof=1)
            self.x[~idx, i] = aux

        min_y = float(np.min(self.y))

        self.y = (self.y - min_y) + np.finfo(float).eps

        lambda_y = np.zeros(nalgos)
        mu_y = np.zeros(nalgos)
        sigma_y = np.zeros(nalgos)

        for i in range(nalgos):
            aux = self.y[:, i]
            idx = np.isnan(aux)
            aux, lambda_y[i] = boxcox_fmin(aux[~idx])
            mu_y[i] = np.mean(aux)
            sigma_y[i] = np.std(aux, ddof=1)
            aux = stats.zscore(aux, ddof=1)
            self.y[~idx, i] = aux

        return _NormaliseOut(
            x=self.x,
            min_x=min_x,
            lambda_x=lambda_x,
            mu_x=mu_x,
            sigma_x=sigma_x,
            y=self.y,
            min_y=min_y,
            lambda_y=lambda_y,
            sigma_y=sigma_y,
            mu_y=mu_y,
        )

<<<<<<< HEAD

    # prelim matlab file implementation, will return only prelim output
    def _prelim(
        self,
        x: NDArray[np.double],
        y: NDArray[np.double],
        prelim_opts: PrelimOptions,
    ) -> tuple[
        NDArray[np.double],  # PrelimDataChanged.x
        NDArray[np.double],  # PrelimDataChanged.y
        NDArray[np.bool_],  # PrelimDataChanged.y_bin
        NDArray[np.double],  # PrelimDataChanged.y_best
        NDArray[np.int_],  # PrelimDataChanged.p
        NDArray[np.double],  # PrelimDataChanged.num_good_algos
        NDArray[np.bool_],  # PrelimDataChanged.beta
        NDArray[np.double],  # PrelimOut.med_val
        NDArray[np.double],  # PrelimOut.iq_range
        NDArray[np.double],  # PrelimOut.hi_bound
        NDArray[np.double],  # PrelimOut.lo_bound
        NDArray[np.double],  # PrelimOut.min_x
        NDArray[np.double],  # PrelimOut.lambda_x
        NDArray[np.double],  # PrelimOut.mu_x
        NDArray[np.double],  # PrelimOut.sigma_x
        float,  # PrelimOut.min_y
        NDArray[np.double],  # PrelimOut.lambda_y
        NDArray[np.double],  # PrelimOut.sigma_y
        NDArray[np.double],  # PrelimOut.mu_y
    ]:
        y_raw = y.copy()
        nalgos = y.shape[1]

=======
    # prelim matlab file implementation, will return only prelim output
    def _prelim(
        self,
        x: NDArray[np.double],
        y: NDArray[np.double],
        prelim_opts: PrelimOptions,
    ) -> tuple[
        NDArray[np.double],  # PrelimDataChanged.x
        NDArray[np.double],  # PrelimDataChanged.y
        NDArray[np.bool_],  # PrelimDataChanged.y_bin
        NDArray[np.double],  # PrelimDataChanged.y_best
        NDArray[np.int_],  # PrelimDataChanged.p
        NDArray[np.double],  # PrelimDataChanged.num_good_algos
        NDArray[np.bool_],  # PrelimDataChanged.beta
        NDArray[np.double],  # PrelimOut.med_val
        NDArray[np.double],  # PrelimOut.iq_range
        NDArray[np.double],  # PrelimOut.hi_bound
        NDArray[np.double],  # PrelimOut.lo_bound
        NDArray[np.double],  # PrelimOut.min_x
        NDArray[np.double],  # PrelimOut.lambda_x
        NDArray[np.double],  # PrelimOut.mu_x
        NDArray[np.double],  # PrelimOut.sigma_x
        float,  # PrelimOut.min_y
        NDArray[np.double],  # PrelimOut.lambda_y
        NDArray[np.double],  # PrelimOut.sigma_y
        NDArray[np.double],  # PrelimOut.mu_y
    ]:
        y_raw = y.copy()
        nalgos = y.shape[1]

>>>>>>> 2c68039e
        print(
            "-------------------------------------------------------------------------",
        )
        print("-> Calculating the binary measure of performance")

        msg = "An algorithm is good if its performance is "
        if prelim_opts.max_perf:
            print("-> Maximizing performance.")
            y_aux = y.copy()
            y_aux[np.isnan(y_aux)] = -np.inf

            y_best = np.max(y_aux, axis=1)
            # add 1 to the index to match the MATLAB code
            p = np.argmax(y_aux, axis=1) + 1

            if prelim_opts.abs_perf:
                y_bin = y_aux >= prelim_opts.epsilon
                msg = msg + "higher than " + str(prelim_opts.epsilon)
            else:
                y_best[y_best == 0] = np.finfo(float).eps
                y[y == 0] = np.finfo(float).eps
                y = 1 - y / y_best[:, np.newaxis]
                y_bin = (1 - y_aux / y_best[:, np.newaxis]) <= prelim_opts.epsilon
                msg = (
                    msg
                    + "within "
                    + str(round(100 * prelim_opts.epsilon))
                    + "% of the best."
                )

        else:
            print("-> Minimizing performance.")
            y_aux = y.copy()
            y_aux[np.isnan(y_aux)] = np.inf

            y_best = np.min(y_aux, axis=1)
            # add 1 to the index to match the MATLAB code
            p = np.argmin(y_aux, axis=1) + 1

            if prelim_opts.abs_perf:
                y_bin = y_aux <= prelim_opts.epsilon
                msg = msg + "less than " + str(prelim_opts.epsilon)
            else:
                y_best[y_best == 0] = np.finfo(float).eps
                y[y == 0] = np.finfo(float).eps
                y = 1 - y_best[:, np.newaxis] / y
                y_bin = (1 - y_best[:, np.newaxis] / y_aux) <= prelim_opts.epsilon
                msg = (
                    msg
                    + "within "
                    + str(round(100 * prelim_opts.epsilon))
                    + "% of the worst."
                )

        print(msg)

        num_good_algos, p, beta = self._select_best_algorithms(
            y_raw,
            y_best,
            y_bin,
            nalgos,
            prelim_opts.beta_threshold,
            p,
        )

        if prelim_opts.bound:
            bound_out = self._bound()
            x = bound_out.x
            med_val = bound_out.med_val
            iq_range = bound_out.iq_range
            hi_bound = bound_out.hi_bound
            lo_bound = bound_out.lo_bound

        if prelim_opts.norm:
            normalise_out = self._normalise()
            x = normalise_out.x
            min_x = normalise_out.min_x
            lambda_x = normalise_out.lambda_x
            mu_x = normalise_out.mu_x
            sigma_x = normalise_out.sigma_x
            y = normalise_out.y
            min_y = normalise_out.min_y
            lambda_y = normalise_out.lambda_y
            sigma_y = normalise_out.sigma_y
            mu_y = normalise_out.mu_y

        return (
            x,
            y,
            y_bin,
            y_best,
            p,
            num_good_algos,
            beta,
            med_val,
            iq_range,
            hi_bound,
            lo_bound,
            min_x,
            lambda_x,
            mu_x,
            sigma_x,
            min_y,
            lambda_y,
            sigma_y,
            mu_y,
        )

    def _filter(
        self,
        inst_labels: pd.Series,  # type: ignore[type-arg]
        x: NDArray[np.double],
        y: NDArray[np.double],
        y_bin: NDArray[np.bool_],
        y_best: NDArray[np.double],
        x_raw: NDArray[np.double],
        y_raw: NDArray[np.double],
        p: NDArray[np.int_],
        num_good_algos: NDArray[np.double],
        beta: NDArray[np.bool_],
        s: pd.Series | None,  # type: ignore[type-arg]
        selvars_opts: SelvarsOptions,
    ) -> tuple[  # type: ignore[type-arg]
        NDArray[np.bool_],  # subset_index
        NDArray[np.double],  # x
        NDArray[np.double],  # y
        NDArray[np.double],  # x_raw
        NDArray[np.double],  # y_raw
        NDArray[np.bool_],  # y_bin
        NDArray[np.bool_],  # beta
        NDArray[np.double],  # num_good_algos
        NDArray[np.double],  # y_best
        NDArray[np.int_],  # p
        pd.Series,  # inst_labels
        pd.Series | None,  # s
        DataDense | None,  # data_dense
    ]:
        data_dense = None
        # If we are only meant to take some observations
        print("-------------------------------------------------------------------")
        ninst = x.shape[0]
        fractional = selvars_opts.small_scale_flag and isinstance(
            selvars_opts.small_scale,
            float,
        )

        path = Path(selvars_opts.file_idx)
        print("path:", path)
        print("path.is_file(file_idx):", path.is_file())
        fileindexed = (
            selvars_opts.file_idx_flag and Path(selvars_opts.file_idx).is_file()
        )

        bydensity = (
            selvars_opts.density_flag
            and isinstance(selvars_opts.min_distance, float)
            and isinstance(selvars_opts.selvars_type, str)
        )

        if fractional:
            print(
                f"-> Creating a small scale experiment for validation. \
                Percentage of subset: \
                {round(100 * selvars_opts.small_scale, 2)}%",
            )
            _, subset_idx = train_test_split(
                np.arange(ninst),
                test_size=selvars_opts.small_scale,
                random_state=0,
            )
            subset_index = np.zeros(ninst, dtype=bool)
            subset_index[subset_idx] = True

        elif fileindexed:
            print("-> Using a subset of instances.")
            subset_index = np.zeros(ninst, dtype=bool)
            aux = np.genfromtxt(selvars_opts.file_idx, delimiter=",", dtype=int)
            print("aux:", aux)
            aux = aux[aux < ninst]
            # for some reason, this makes the indices perform correctly.
            for i in range(len(aux)):
                aux[i] = aux[i] - 1
            subset_index[aux] = True

        elif bydensity:
            print(
                "-> Creating a small scale experiment for validation based on density.",
            )
            subset_index, _, _, _ = do_filter(
                x,
                y,
                y_bin,
                selvars_opts.selvars_type,
                selvars_opts.min_distance,
            )
            subset_index = ~subset_index
            print(
                f"-> Percentage of instances retained: \
                {round(100 * np.mean(subset_index), 2)}%",
            )
        else:
            print("-> Using the complete set of the instances.")
            subset_index = np.ones(ninst, dtype=bool)

        if fileindexed or fractional or bydensity:
            if bydensity:
                data_dense = DataDense(
                    x=x,
                    y=y,
                    x_raw=x_raw,
                    y_raw=y_raw,
                    y_bin=y_bin,
                    y_best=y_best,
                    p=p,
                    num_good_algos=num_good_algos,
                    beta=beta,
                    inst_labels=inst_labels,
                    s=s,
                )

            x = x[subset_index, :]
            y = y[subset_index, :]
            x_raw = x_raw[subset_index, :]
            y_raw = y_raw[subset_index, :]
            y_bin = y_bin[subset_index, :]
            beta = beta[subset_index]
            num_good_algos = num_good_algos[subset_index]
            y_best = y_best[subset_index]
            p = p[subset_index]
            inst_labels = inst_labels[subset_index]

            if s is not None:
                s = s[subset_index]

        return (
            subset_index,
            x,
            y,
            x_raw,
            y_raw,
            y_bin,
            beta,
            num_good_algos,
            y_best,
            p,
            inst_labels,
            s,
            data_dense,
        )<|MERGE_RESOLUTION|>--- conflicted
+++ resolved
@@ -47,8 +47,6 @@
     selvars_options : SelvarsOptions
         TODO: This.
     """
-<<<<<<< HEAD
-=======
 
     x: NDArray[np.double]
     y: NDArray[np.double]
@@ -140,7 +138,30 @@
     instlabels: pd.Series | None  # type: ignore[type-arg]
     data_dense: DataDense | None
     s: pd.Series | None  # type: ignore[type-arg]
->>>>>>> 2c68039e
+
+
+class PrelimInput(NamedTuple):
+    """Inputs for the Prelim stage.
+
+    Attributes
+    ----------
+    x : NDArray[np.double]
+        TODO: This.
+    y : NDArray[np.double]
+        TODO: This.
+    x_raw : NDArray[np.double]
+        TODO: This.
+    y_raw : NDArray[np.double]
+        TODO: This.
+    s : pd.Series | None
+        TODO: This.
+    inst_labels : pd.Series
+        TODO: This.
+    prelim_options : PrelimOptions
+        TODO: This.
+    selvars_options : SelvarsOptions
+        TODO: This.
+    """
 
     x: NDArray[np.double]
     y: NDArray[np.double]
@@ -392,11 +413,7 @@
             s,
         )
 
-<<<<<<< HEAD
-     # prelim matlab file implementation, will return only prelim output
-=======
     # prelim matlab file implementation, will return only prelim output
->>>>>>> 2c68039e
     @staticmethod
     def prelim(
         x: NDArray[np.double],
@@ -660,8 +677,6 @@
             mu_y=mu_y,
         )
 
-<<<<<<< HEAD
-
     # prelim matlab file implementation, will return only prelim output
     def _prelim(
         self,
@@ -692,38 +707,6 @@
         y_raw = y.copy()
         nalgos = y.shape[1]
 
-=======
-    # prelim matlab file implementation, will return only prelim output
-    def _prelim(
-        self,
-        x: NDArray[np.double],
-        y: NDArray[np.double],
-        prelim_opts: PrelimOptions,
-    ) -> tuple[
-        NDArray[np.double],  # PrelimDataChanged.x
-        NDArray[np.double],  # PrelimDataChanged.y
-        NDArray[np.bool_],  # PrelimDataChanged.y_bin
-        NDArray[np.double],  # PrelimDataChanged.y_best
-        NDArray[np.int_],  # PrelimDataChanged.p
-        NDArray[np.double],  # PrelimDataChanged.num_good_algos
-        NDArray[np.bool_],  # PrelimDataChanged.beta
-        NDArray[np.double],  # PrelimOut.med_val
-        NDArray[np.double],  # PrelimOut.iq_range
-        NDArray[np.double],  # PrelimOut.hi_bound
-        NDArray[np.double],  # PrelimOut.lo_bound
-        NDArray[np.double],  # PrelimOut.min_x
-        NDArray[np.double],  # PrelimOut.lambda_x
-        NDArray[np.double],  # PrelimOut.mu_x
-        NDArray[np.double],  # PrelimOut.sigma_x
-        float,  # PrelimOut.min_y
-        NDArray[np.double],  # PrelimOut.lambda_y
-        NDArray[np.double],  # PrelimOut.sigma_y
-        NDArray[np.double],  # PrelimOut.mu_y
-    ]:
-        y_raw = y.copy()
-        nalgos = y.shape[1]
-
->>>>>>> 2c68039e
         print(
             "-------------------------------------------------------------------------",
         )
