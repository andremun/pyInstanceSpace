--- conflicted
+++ resolved
@@ -12,11 +12,7 @@
 import numpy as np
 from numpy.typing import NDArray
 
-<<<<<<< HEAD
-from matilda.data.model import Data, PrelimOut
-=======
 from matilda.data.model import PrelimDataChanged, PrelimOut
->>>>>>> 4128f8fc
 from matilda.data.option import PrelimOptions
 
 
@@ -28,11 +24,7 @@
         x: NDArray[np.double],
         y: NDArray[np.double],
         opts: PrelimOptions,
-<<<<<<< HEAD
-    ) -> tuple[Data, PrelimOut]:
-=======
     ) -> tuple[PrelimDataChanged, PrelimOut]:
->>>>>>> 4128f8fc
         """Perform preliminary processing on the input data 'x' and 'y'.
 
         Args
