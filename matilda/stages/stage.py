--- conflicted
+++ resolved
@@ -21,12 +21,9 @@
     @abstractmethod
     def _outputs() -> list[tuple[str, type | UnionType]]:
         """Return outputs of the STAGE (run method)."""
-<<<<<<< HEAD
-=======
         pass
 
     @abstractmethod
     def _run(self, *args: Any) -> tuple[Any]:
         """Run the stage."""
->>>>>>> 85ef1610
         pass