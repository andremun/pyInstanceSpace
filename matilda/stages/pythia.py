"""PYTHIA: Automated Algorithm Selection.

By training Support Vector Machines (SVMs) to predict the best-performing
algorithm for a given problem instance, using the coordinates of that
instance in a two-dimensional instance space. PYTHIA uses the trained models
generate overall summary of each algorithm performance and
recommend the best algorithm for a new problem instance.

Key steps for PYTHIA:
1. Normalize the instance space.
2. Train SVM models for each algorithm.
3. Evaluate the performance of the SVM models.
4. Generate a summary of the results.

This module is structured around the `PythiaStage` class

Dependencies:
- numpy
- pandas
- scipy
- sklearn
- skopt

Classes:
--------
- PythiaStage: The main class for the Pythia stage.

Functions:
----------
- pythia: The main function for the Pythia stage.
- _fitmatsvm: Train a SVM model using MATLAB's 'fitcsvm' function.
- _display_overall_perf: Output overall performance metrics.
- _compute_znorm: Compute normalized instance space.
- _check_precalcparams: Check pre-calculated hyper-parameters.
- _determine_selections: Determine the selections based on the precision metrics.
- _generate_params: Generate hyperparameters for the SVM models.
- _generate_summary: Generate a summary of the results.

"""

from dataclasses import dataclass
from time import perf_counter

import numpy as np
import pandas as pd
from numpy.typing import NDArray
from scipy import stats
from sklearn.metrics import (
    accuracy_score,
    confusion_matrix,
    precision_score,
    recall_score,
)
from sklearn.model_selection import (
    GridSearchCV,
    StratifiedKFold,
    cross_val_predict,
)
from sklearn.svm import SVC
from skopt import BayesSearchCV
from skopt.space import Real

from matilda.data.options import PythiaOptions
from matilda.stages.stage import Stage

LARGE_NUM_INSTANCE: int = 1000
IF_PARAMS_FILE: int = 2


@dataclass(frozen=True)
class _SvmRes:
    """SVM result class."""

    svm: SVC
    Ysub: NDArray[np.bool_]
    Psub: NDArray[np.double]
    Yhat: NDArray[np.bool_]
    Phat: NDArray[np.double]
    c: float
    g: float


class PythiaStage(Stage):
    """See file docstring."""

    def __init__(
        self,
        z: NDArray[np.double],
        y: NDArray[np.double],
        y_bin: NDArray[np.bool_],
        y_best: NDArray[np.double],
        algo_labels: list[str],
    ) -> None:
        """See file docstring."""
        super().__init__()
        self.z = z
        self.y = y
        self.y_bin = y_bin
        self.y_best = y_best
        self.algo_labels = algo_labels

    @staticmethod
    def _inputs() -> list[tuple[str, type]]:
        """Define the inputs for the PythiaStage.

        Returns
        -------
        list[tuple[str, type]]
            A list of tuples containing the name of the input and its type.
        """
        return [
            ("z", NDArray[np.double]),
            ("y", NDArray[np.double]),
            ("y_bin", NDArray[np.bool_]),
            ("y_best", NDArray[np.double]),
            ("algo_labels", list[str]),
            ("z", NDArray[np.double]),
            ("y", NDArray[np.double]),
            ("y_bin", NDArray[np.bool_]),
            ("y_best", NDArray[np.double]),
            ("algo_labels", list[str]),
        ]

    @staticmethod
    def _outputs() -> list[tuple[str, type]]:
        """Define the outputs for the PythiaStage.

        Returns
        -------
        list[tuple[str, type]]
            A list of tuples containing the name of the output and its type.
        """
        return [
            ("mu", list[float]),
            ("sigma", list[float]),
            ("w", NDArray[np.double]),
            ("cp", StratifiedKFold),
            ("svm", list[SVC]),
            ("cvcmat", NDArray[np.double]),
            ("y_sub", NDArray[np.bool_]),
            ("y_hat", NDArray[np.bool_]),
            ("pr0_sub", NDArray[np.double]),
            ("pr0_hat", NDArray[np.double]),
            ("box_consnt", list[float]),
            ("k_scale", list[float]),
            ("accuracy", list[float]),
            ("precision", list[float]),
            ("recall", list[float]),
            ("selection0", NDArray[np.integer]),
            ("selection1", NDArray[np.integer]),
            ("summary", pd.DataFrame),
        ]

    def _run(
        self,
        options: PythiaOptions,
    ) -> tuple[
        list[float],
        list[float],
        NDArray[np.double],
        StratifiedKFold,
        list[SVC],
        NDArray[np.double],
        NDArray[np.bool_],
        NDArray[np.bool_],
        NDArray[np.double],
        NDArray[np.double],
        list[float],
        list[float],
        list[float],
        list[float],
        list[float],
        NDArray[np.integer],
        NDArray[np.integer],
        pd.DataFrame,
    ]:
        """Run the Pythia stage.

        Parameters
        ----------
        options : PythiaOptions
            The options for the Pythia stage.

        Returns
        -------
        tuple[
            list[float],
            list[float],
            NDArray[np.double],
            StratifiedKFold,
            list[SVC],
            NDArray[np.double],
            NDArray[np.bool_],
            NDArray[np.bool_],
            NDArray[np.double],
            NDArray[np.double],
            list[float],
            list[float],
            list[float],
            list[float],
            list[float],
            NDArray[np.integer],
            NDArray[np.integer],
            pd.DataFrame,
            The overall performance metrics and the dataframe for
            summary of the results.
        ]
        """
        return PythiaStage.pythia(
            self.z,
            self.y,
            self.y_bin,
            self.y_best,
            self.algo_labels,
            options,
        )

    @staticmethod
    def pythia(
        z: NDArray[np.double],
        y: NDArray[np.double],
        y_bin: NDArray[np.bool_],
        y_best: NDArray[np.double],
        algo_labels: list[str],
        opts: PythiaOptions,
    ) -> tuple[
        list[float],
        list[float],
        NDArray[np.double],
        StratifiedKFold,
        list[SVC],
        NDArray[np.double],
        NDArray[np.bool_],
        NDArray[np.bool_],
        NDArray[np.double],
        NDArray[np.double],
        list[float],
        list[float],
        list[float],
        list[float],
        list[float],
        NDArray[np.integer],
        NDArray[np.integer],
        pd.DataFrame,
    ]:
        """Run the Pythia stage.

        Parameters
        ----------
        z : NDArray[np.double]
            The feature matrix.
        y : NDArray[np.double]
            The performance metrics.
        y_bin : NDArray[np.bool_]
            The binary labels.
        y_best : NDArray[np.double]
            The best performance metrics.
        algo_labels : list[str]
            The algorithm labels.
        opts : PythiaOptions
            The options for the Pythia stage.

        Returns
        -------
        tuple[
            list[float],
            list[float],
            NDArray[np.double],
            StratifiedKFold,
            list[SVC],
            NDArray[np.double],
            NDArray[np.bool_],
            NDArray[np.bool_],
            NDArray[np.double],
            NDArray[np.double],
            list[float],
            list[float],
            list[float],
            list[float],
            list[float],
            NDArray[np.integer],
            NDArray[np.integer],
            pd.DataFrame,
        The overall performance metrics and the dataframe for
        summary of the results.
        """
        print(
            "=========================================================================",
        )
        print("-> Summoning PYTHIA to train the prediction models.")
        print(
            "=========================================================================",
        )
        print("  -> Initializing PYTHIA.")
        ninst, nalgos = y_bin.shape

        y_sub = np.zeros(y_bin.shape, dtype=bool)
        y_hat = np.zeros(y_bin.shape, dtype=bool)
        pr0sub = np.zeros(y_bin.shape, dtype=np.double)
        pr0hat = np.zeros(y_bin.shape, dtype=np.double)

        precalcparams = PythiaStage._check_precalcparams(opts.params, nalgos)
        cp = StratifiedKFold(n_splits=opts.cv_folds, shuffle=True, random_state=0)
        svm = []
        cvcmat = np.zeros((nalgos, 4), dtype=int)
        box_consnt = []
        k_scale = []
        accuracy_record = []
        precision_record = []
        recall_record = []

        w = np.ones((z.shape[0], nalgos), dtype=np.double)
        rng = np.random.default_rng(seed=0)
        (mu, sigma, z) = PythiaStage._compute_znorm(z)

        if ninst > LARGE_NUM_INSTANCE and not opts.is_poly_krnl:
            print(
                "  -> For datasets larger than 1K Instances, "
                + "PYTHIA works better with a Polynomial kernel.",
            )
            print(
                "  -> Consider changing the kernel if the results are unsatisfactory.",
            )
            print(
                "-------------------------------------------------------------------------",
            )

        if opts.is_poly_krnl:
            print(" => PYTHIA is using polynomial kernel")
        else:
            print(" => PYTHIA is using gaussian kernel")

        print(
            "-------------------------------------------------------------------------",
        )

        # Section 2: Configure hyperparameter optimization
        if opts.use_grid_search:
            print(" -> PYTHIA is using grid search for hyper-parameter optimization.")
        else:
            print(
                " -> PYTHIA is using Bayesian optimization"
                + " for hyper-parameter optimization.",
            )

        # Cost-sensitive classification
        if opts.use_weights:
            print(" -> PYTHIA is using cost-sensitive classification.")
            w = np.abs(y - np.nanmean(y))
            w[w == 0] = np.min(w[w != 0])
            w[np.isnan(w)] = np.max(w[~np.isnan(w)])
        else:
            print(" -> PYTHIA is not using cost-sensitive classification.")
            w = np.ones((ninst, nalgos), dtype=int)
        print(
            "-------------------------------------------------------------------------",
        )

        print(
            "  -> Using a "
            + str(opts.cv_folds)
            + "-fold stratified cross-validation experiment to evaluate the SVMs.",
        )
        print(
            "-------------------------------------------------------------------------",
        )
        print("  -> Training has started. PYTHIA may take a while to complete...")

        # Section 3: Train SVM model for each algorithm & Evaluate performance.
        overall_start_time = perf_counter()
        for i in range(nalgos):
            algo_start_time = perf_counter()
            param_space = (
                PythiaStage._generate_params(opts.use_grid_search, rng)
                if precalcparams is None
                else precalcparams[i]
            )

            res = PythiaStage._fitmatsvm(
                z,
                y_bin[:, i],
                w[:, i],
                cp,
                opts.is_poly_krnl,
                param_space,
                opts.use_grid_search,
            )

            # Record performance metrics
            y_sub[:, [i]] = res.Ysub.reshape(-1, 1)
            pr0sub[:, [i]] = res.Psub.reshape(-1, 1)
            y_hat[:, [i]] = res.Yhat.reshape(-1, 1)
            pr0hat[:, [i]] = res.Phat.reshape(-1, 1)
            box_consnt.append(res.c)
            k_scale.append(res.g)
            svm.append(res.svm)

            cm = confusion_matrix(y_bin[:, i], res.Ysub)
            tn, fp, fn, tp = cm.ravel()

            accuracy = accuracy_score(y_bin[:, i], res.Yhat)
            precision = precision_score(y_bin[:, i], res.Yhat)
            recall = recall_score(y_bin[:, i], res.Yhat)

            cvcmat[i, :] = [tn, fp, fn, tp]
            accuracy_record.append(accuracy)
            precision_record.append(precision)
            recall_record.append(recall)

            if i == nalgos - 1:
                print(
                    f"    -> PYTHIA has trained a model for '{algo_labels[i]}',"
                    + " there are no models left to train.",
                )
            else:
                print(
                    f"    -> PYTHIA has trained a model for '{algo_labels[i]}'"
                    + f",there are {nalgos - i - 1} models left to train.",
                )
            print(f"      -> Elapsed time: {perf_counter() - algo_start_time:.2f}s")

        print(f"Total elapsed time:  {perf_counter() - overall_start_time:.2f}s")
        print(
            "-------------------------------------------------------------------------",
        )
        print(" -> PYTHIA has completed training the models.")
        PythiaStage._display_overall_perf(precision_record, accuracy_record)

        # Select the algorithm with the highest precision
        (selection0, selection1) = PythiaStage._determine_selections(
            nalgos,
            precision_record,
            y_hat,
            y_bin,
        )

        print(
            "-------------------------------------------------------------------------",
        )

        # Section4: Generate summary of the results
        summary = PythiaStage._generate_summary(
            nalgos,
            algo_labels,
            y,
            y_hat,
            y_bin,
            y_best,
            selection0,
            selection1,
            accuracy_record,
            precision_record,
            recall_record,
            box_consnt,
            k_scale,
        )

        return (
            mu,
            sigma,
            w,
            cp,
            svm,
            cvcmat,
            y_sub,
            y_hat,
            pr0sub,
            pr0hat,
            box_consnt,
            k_scale,
            accuracy_record,
            precision_record,
            recall_record,
            selection0,
            selection1,
            summary,
        )

    @staticmethod
    def _fitmatsvm(
        z: NDArray[np.double],
        y_bin: NDArray[np.bool_],
        w: NDArray[np.double],
        skf: StratifiedKFold,
        is_poly_kernel: bool,
        param_space: dict | None,
        use_grid_search: bool,
    ) -> _SvmRes:
        """Train a SVM model based on configuration.

        Parameters
        ----------
        z : NDArray[np.double]
            The instance space.
        y_bin : NDArray[np.bool_]
            The binary labels.
        w : NDArray[np.double]
            The sample weights.
        skf : StratifiedKFold
            The stratified k-fold cross-validation object.
        is_poly_kernel : bool
            Whether to use a polynomial kernel.
        param_space : dict | None
            The hyperparameters for the SVM model.
        use_grid_search : bool
            Whether to use grid search for hyperparameter optimization.

        Returns
        -------
        _SvmRes
        The SVM result object.
        """
        kernel = "poly" if is_poly_kernel else "rbf"
        svm_model = SVC(
            kernel=kernel,
            random_state=0,
            probability=True,
            degree=2,
            coef0=1,
        )
        if use_grid_search:
            optimization = GridSearchCV(
                estimator=svm_model,
                cv=skf,
                param_grid=param_space,
                n_jobs=-1,
            )
        else:
            optimization = BayesSearchCV(
                estimator=svm_model,
                n_iter=30,
                search_spaces=param_space,
                cv=skf,
                verbose=0,
                random_state=0,
            )
        optimization.fit(z, y_bin, sample_weight=w)
        best_svm = optimization.best_estimator_
        c = optimization.best_params_["C"]
        g = optimization.best_params_["gamma"]

        # Perform cross-validated predictions using the best SVM model
        y_sub = cross_val_predict(best_svm, z, y_bin, cv=skf, method="predict")
        p_sub = cross_val_predict(best_svm, z, y_bin, cv=skf, method="predict_proba")[
            :,
            1,
        ]
        # Predict the labels and probabilities for the entire dataset
        y_hat = best_svm.predict(z)
        p_hat = best_svm.predict_proba(z)[:, 1]

        return _SvmRes(
            svm=best_svm,
            Yhat=y_hat,
            Ysub=y_sub,
            Psub=p_sub,
            Phat=p_hat,
            c=c,
            g=g,
        )

    @staticmethod
    def _display_overall_perf(precision: list[float], accuracy: list[float]) -> None:
        """Calculate overall performance.

        Parameters
        ----------
        precision : list[float]
            The precision metrics.
        accuracy : list[float]
            The accuracy metrics.

        Returns
        -------
        None
        """
        print(
            " -> The average cross validated precision is: "
            + str(np.round(100 * np.mean(precision), 1))
            + "%",
        )

        print(
            " -> The average cross validated accuracy is: "
            + str(np.round(100 * np.mean(accuracy), 1))
            + "%",
        )

    @staticmethod
    def _compute_znorm(
        z: NDArray[np.double],
    ) -> tuple[list[float], list[float], NDArray[np.double]]:
        """Compute mormalized z, standard deviations and mean.

        Parameters
        ----------
        z : NDArray[np.double]
            The feature coordinates.

        Returns
        -------
        tuple[list[float], list[float], NDArray[np.double]]
        The mean, standard deviation and normalized feature coordinates.
        """
        z = stats.zscore(z, ddof=1)
        mu = np.mean(z, axis=0)
        sigma = np.std(z, ddof=1, axis=0)
        return (mu, sigma, z)

    @staticmethod
    def _check_precalcparams(params: NDArray | None, nalgos: int) -> list | None:
        """Check pre-calculated hyper-parameters.

        Parameters
        ----------
        params : NDArray | None
            The pre-calculated hyper-parameters.
            nalgos : int
            The number of algorithms.
        nalgos : int
            The number of algorithms.

        Returns
        -------
        list | None
        The pre-calculated hyper-parameters or None.
        """
        if params is None:
            return None
        # Check if the shape of hyper-parameters is correct
        if params.shape != (nalgos, 2):
            print("-> Error: Incorrect number of hyper-parameters.")
            print("Hyper-parameters will be auto-generated.")
            return None
        print("-> Using pre-calculated hyper-parameters for the SVM.")
        c_list = params[:, 0]
        gamma_list = params[:, 1]
        return [{"C": c, "gamma": g} for c, g in zip(c_list, gamma_list)]

    @staticmethod
    def _determine_selections(
        nalgos: int,
        precision: list[float],
        y_hat: NDArray[np.bool_],
        y_bin: NDArray[np.bool_],
    ) -> tuple[NDArray[np.integer], NDArray[np.integer]]:
<<<<<<< HEAD
        """
        Determine the selections based on the predicted labels and precision.
=======
        """Determine the selections based on the predicted labels and precision.
>>>>>>> db639734

        Parameters
        ----------
        nalgos : int
            The number of algorithms.
        precision : list[float]
            The precision metrics.
        y_hat : NDArray[np.bool_]
            The predicted labels.
        y_bin : NDArray[np.bool_]
            The binary labels.
        """
        default = 0
        """Selects the best-performing algorithm for each instance using
        precision-weighted predictions. If no algorithm is selected (i.e., all
        scores are non-positive), it defaults to the algorithm with the best
        average performance
        """
        if nalgos > 1:
            precision_array = np.array(precision)
            weighted_yhat = y_hat.T * precision_array[:, np.newaxis]
            best = np.max(weighted_yhat, axis=0)
            selection0 = np.argmax(weighted_yhat, axis=0)
        else:
            best = y_hat.T
            selection0 = y_hat.T.astype(np.int32)
            default = int(np.argmax(np.mean(y_bin, axis=0)))

        selection1 = selection0
        selection0[best <= 0] = 0
        selection1[best <= 0] = default
        return (selection0, selection1)

    @staticmethod
    def _generate_params(use_grid_search: bool, rng: np.random.Generator) -> dict:
        """Generate hyperparameters for the SVM models.

        Parameters
        ----------
        use_grid_search : bool
            Whether to use grid search for hyperparameter optimization.
        rng : np.random.Generator
            The random number generator.
        """
        if use_grid_search:
            maxgrid = 4
            mingrid = -10
            # Number of samples
            nvals = 30

            # Generate Latin Hypercube Samples
            lhs = stats.qmc.LatinHypercube(d=2, seed=rng)
            samples = lhs.random(nvals)
            c = 2 ** ((maxgrid - mingrid) * samples[:, 0] + mingrid)
            gamma = 2 ** ((maxgrid - mingrid) * samples[:, 1] + mingrid)

            # Combine the two sets of samples into the parameter grid
            return {"C": list(c), "gamma": list(gamma)}
        return {
            "C": Real(2**-10, 2**4, prior="log-uniform"),
            "gamma": Real(2**-10, 2**4, prior="log-uniform"),
        }

    @staticmethod
    def _generate_summary(
        nalgos: int,
        algo_labels: list[str],
        y: NDArray[np.double],
        y_hat: NDArray[np.bool_],
        y_bin: NDArray[np.bool_],
        y_best: NDArray[np.double],
        selection0: NDArray[np.integer],
        selection1: NDArray[np.integer],
        precision: list[float],
        accuracy: list[float],
        recall: list[float],
        box_consnt: list[float],
        k_scale: list[float],
    ) -> pd.DataFrame:
        """Generate a summary of the results.

        Parameters
        ----------
        nalgos : int
            The number of algorithms.
        algo_labels : list[str]
            The algorithm labels.
        y : NDArray[np.double]
            The performance metrics.
        y_hat : NDArray[np.bool_]
            The predicted labels.
        y_bin : NDArray[np.bool_]
            The binary labels.
        y_best : NDArray[np.double]
            The best performance metrics.
        selection0 : NDArray[np.integer]
            The selected algorithms.
        selection1 : NDArray[np.integer]
            Backup selected algorithm.
        precision : list[float]
            The precision metrics.
        accuracy : list[float]
            The accuracy metrics.
        recall : list[float]
            The recall metrics.
        box_consnt : list[float]
            The box constraints.
        k_scale : list[float]
            The kernel scales.
        """
        print("  -> PYTHIA is preparing the summary table.")

        # Obtain the corresponding selection matrix for the two selections.
        sel0 = selection0[:, np.newaxis] == np.arange(1, nalgos + 1)
        sel1 = selection1[:, np.newaxis] == np.arange(1, nalgos + 1)

        # Compute the average performance of the selected algorithms
        avgperf = np.round(np.nanmean(y, axis=0), 3)
        stdperf = np.round(np.nanstd(y, axis=0), 3)

        """This variable stores the full performance of the algorithms,
        but filtered based on selection1"""
        y_full = y.copy()

        # This variable stores the performance of the selected algorithms
        y_svms = y.copy()

        y[~sel0] = np.nan
        y_full[~sel1] = np.nan
        y_svms[~y_hat] = np.nan

        # Compute the probability of "good"
        pgood = np.mean(np.any(np.logical_and(y_bin, sel1), axis=1))

        ybin_flat = y_bin.flatten()
        sel0_flat = sel0.flatten()

        # Compute the precision of selected algorithms
        precisionsel = precision_score(ybin_flat, sel0_flat)

        # Compute the recall of selected algorithms
        recallsel = recall_score(ybin_flat, sel0_flat)

        # Prepare the data for the summary table
        data = {
            "Algorithms": [*algo_labels, "Oracle", "Selector"],
            "Avg_Perf_all_instances": np.round(
                np.append(avgperf, [np.nanmean(y_best), np.nanmean(y_full)]),
                3,
            ),
            "Std_Perf_all_instances": np.round(
                np.append(stdperf, [np.nanstd(y_best), np.nanstd(y_full)]),
                3,
            ),
            "Probability_of_good": np.round(
                np.append(np.nanmean(y_bin, axis=0), [1, pgood]),
                3,
            ),
            "Avg_Perf_selected_instances": np.round(
                np.append(
                    np.nanmean(y_svms, axis=0),
                    np.array([np.nan, np.nanmean(y_full)]),
                ),
                3,
            ),
            "Std_Perf_selected_instances": np.round(
                np.append(
                    np.nanstd(y_svms, axis=0),
                    np.array([np.nan, np.nanstd(y_full)]),
                ),
                3,
            ),
            "CV_model_accuracy": np.round(
                100 * np.append(accuracy, [np.nan, np.nan]),
                3,
            ),
            "CV_model_precision": np.round(
                100 * np.append(precision, [np.nan, precisionsel]),
                3,
            ),
            "CV_model_recall": np.round(
                100 * np.append(recall, [np.nan, recallsel]),
                3,
            ),
            "BoxConstraint": np.round(np.append(box_consnt, [np.nan, np.nan]), 3),
            "KernelScale": np.round(np.append(k_scale, [np.nan, np.nan]), 3),
        }

        df = pd.DataFrame(data).replace({np.nan: ""})
        print("  -> PYTHIA has completed! Performance of the models:")
        print(df)
        return df<|MERGE_RESOLUTION|>--- conflicted
+++ resolved
@@ -644,12 +644,7 @@
         y_hat: NDArray[np.bool_],
         y_bin: NDArray[np.bool_],
     ) -> tuple[NDArray[np.integer], NDArray[np.integer]]:
-<<<<<<< HEAD
-        """
-        Determine the selections based on the predicted labels and precision.
-=======
         """Determine the selections based on the predicted labels and precision.
->>>>>>> db639734
 
         Parameters
         ----------
