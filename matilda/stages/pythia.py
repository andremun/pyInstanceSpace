"""PYTHIA: Automated Algorithm Selection.

By training Support Vector Machines (SVMs) to predict the best-performing
algorithm for a given problem instance, using the coordinates of that
instance in a two-dimensional instance space. PYTHIA uses the trained models
generate overall summary of each algorithm performance and
recommend the best algorithm for a new problem instance.

Key steps for PYTHIA:
1. Normalize the instance space.
2. Train SVM models for each algorithm.
3. Evaluate the performance of the SVM models.
4. Generate a summary of the results.

This module is structured around the `PythiaStage` class

Dependencies:
- numpy
- pandas
- scipy
- sklearn
- skopt

Classes:
--------
- PythiaStage: The main class for the Pythia stage.

Functions:
----------
- pythia: The main function for the Pythia stage.
- _fitmatsvm: Train the SVM model with configurable options.
- _display_overall_perf: Output overall performance metrics.
- _compute_znorm: Compute normalized instance space.
- _check_precalcparams: Check pre-calculated hyper-parameters.
- _determine_selections: Determine the selections based on the precision metrics.
- _generate_params: Generate hyperparameters for the SVM models.
- _generate_summary: Generate a summary of the results.
<<<<<<< HEAD

=======
>>>>>>> 2c68039e
"""

from dataclasses import dataclass
from time import perf_counter
from typing import NamedTuple

import numpy as np
import pandas as pd
from numpy.typing import NDArray
from scipy import stats
from sklearn.metrics import (
    accuracy_score,
    confusion_matrix,
    precision_score,
    recall_score,
)
from sklearn.model_selection import (
<<<<<<< HEAD
    GridSearchCV,
=======
    RandomizedSearchCV,
>>>>>>> 2c68039e
    StratifiedKFold,
    cross_val_predict,
)
from sklearn.svm import SVC
from skopt import BayesSearchCV
from skopt.space import Real

<<<<<<< HEAD
from matilda.data.options import PythiaOptions
from matilda.stages.stage import Stage

LARGE_NUM_INSTANCE: int = 1000
IF_PARAMS_FILE: int = 2
=======
from matilda.data.options import ParallelOptions, PythiaOptions
from matilda.stages.stage import Stage
>>>>>>> 2c68039e

LARGE_NUM_INSTANCE: int = 1000

<<<<<<< HEAD
@dataclass(frozen=True)
class _SvmRes:
    """SVM result class."""

=======

@dataclass(frozen=True)
class _SvmRes:
    """SVM result class."""

>>>>>>> 2c68039e
    svm: SVC
    Ysub: NDArray[np.bool_]
    Psub: NDArray[np.double]
    Yhat: NDArray[np.bool_]
    Phat: NDArray[np.double]
    c: float
    g: float


class PythiaInput(NamedTuple):
    """Inputs for the Pythia stage.

    Attributes
    ----------
    z : NDArray[np.double]
        The feature matrix.
    y : NDArray[np.double]
        The performance metrics.
    y_bin : NDArray[np.bool_]
        The binary labels.
    y_best : NDArray[np.double]
        The best performance metrics.
    algo_labels : list[str]
        The algorithm labels.
    pythia_options : PythiaOptions
        The options for the Pythia stage.
<<<<<<< HEAD
    """

    z: NDArray[np.double]
    y: NDArray[np.double]
=======
    parallel_options: ParallelOptions
        The parallel options, specifiy whether run in parallel and number of cores.
    """

    z: NDArray[np.double]
    y_raw: NDArray[np.double]
>>>>>>> 2c68039e
    y_bin: NDArray[np.bool_]
    y_best: NDArray[np.double]
    algo_labels: list[str]
    pythia_options: PythiaOptions
<<<<<<< HEAD
=======
    parallel_options: ParallelOptions
>>>>>>> 2c68039e


class PythiaOutput(NamedTuple):
    """Outputs from the Pythia stage.

    Attributes
    ----------
    mu : list[float]
<<<<<<< HEAD
    TODO: This.
    sigma : list[float]
    TODO: This.
    w : NDArray[np.double]
    TODO: This.
    cp : StratifiedKFold
    TODO: This.
    svm : list[SVC]
    TODO: This.
    cvcmat : NDArray[np.double]
    TODO: This.
    y_sub : NDArray[np.bool_]
    TODO: This.
    y_hat : NDArray[np.bool_]
    TODO: This.
    pr0_sub : NDArray[np.double]
    TODO: This.
    pr0_hat : NDArray[np.double]
    TODO: This.
    box_consnt : list[float]
    TODO: This.
    k_scale : list[float]
    TODO: This.
    accuracy : list[float]
    TODO: This.
    precision : list[float]
    TODO: This.
    recall : list[float]
    TODO: This.
    selection0 : NDArray[np.int_]
    TODO: This.
    selection1 : NDArray[np.int_]
    TODO: This.
    summary : pd.DataFrame
    TODO: This.
=======
        The mean values of the normalized features.
    sigma : list[float]
        The standard deviations of the normalized features.
    w : NDArray[np.double]
        The weight matrix used for cost-sensitive classification.
    cp : StratifiedKFold
        The Stratified K-Fold cross-validator.
    svm : list[SVC]
        A list of trained Support Vector Classifier (SVC) models.
    cvcmat : NDArray[np.double]
        Confusion matrix for each algorithm
    y_sub : NDArray[np.bool_]
        The binary predicted labels for each algorithm.
    y_hat : NDArray[np.bool_]
        The final predicted labels for each algorithm.
    pr0_sub : NDArray[np.double]
        The predicted cross-validated probabilities of the positive class.
    pr0_hat : NDArray[np.double]
        The predicted probabilities of the positive class on the full data.
    box_consnt : list[float]
        Regularization parameters `C`.
    k_scale : list[float]
        The kernel scale (parameters `gamma`) values.
    accuracy : list[float]
        Accuracy scores of each SVM model.
    precision : list[float]
        Precision scores for each SVM model.
    recall : list[float]
        Recall scores for each algorithm
    selection0 : NDArray[np.int_]
        The selected algorithm indices for each instance.
    selection1 : NDArray[np.int_]
        The backup selected algorithm indices for each instance.
    summary : pd.DataFrame
        A summary table for performance statistics of all algorithms.
>>>>>>> 2c68039e
    """

    mu: list[float]
    sigma: list[float]
    w: NDArray[np.double]
    cp: StratifiedKFold
    svm: list[SVC]
    cvcmat: NDArray[np.double]
    y_sub: NDArray[np.bool_]
    y_hat: NDArray[np.bool_]
    pr0_sub: NDArray[np.double]
    pr0_hat: NDArray[np.double]
    box_consnt: list[float]
    k_scale: list[float]
    accuracy: list[float]
    precision: list[float]
    recall: list[float]
    selection0: NDArray[np.int_]
    selection1: NDArray[np.int_]
<<<<<<< HEAD
    summary: pd.DataFrame


class PythiaStage(Stage[PythiaInput, PythiaOutput]):
    """See file docstring."""
=======
    pythia_summary: pd.DataFrame


class PythiaStage(Stage[PythiaInput, PythiaOutput]):
    """Pythia stage for automated algorithm selection.

    The `PythiaStage` class is the main class for the Pythia stage. It
    contains the main function `pythia` that runs the Pythia stage.

    Methods
    -------
    _inputs() -> type[PythiaInput]
        Return the input type for the Pythia stage.

    _outputs() -> type[PythiaOutput]
        Return the output type for the Pythia stage.

    _run(inputs: PythiaInput) -> PythiaOutput
        Run the Pythia stage.

    pythia(z: NDArray[np.double], y: NDArray[np.double], y_bin: NDArray[np.bool_],
              y_best: NDArray[np.double], algo_labels: list[str], opts: PythiaOptions,
                parallel_options: ParallelOptions) -> PythiaOutput
        Main method that perform automated algorithm selection.

    _fitmatsvm(z: NDArray[np.double], y_bin: NDArray[np.bool_], w: NDArray[np.double],
                skf: StratifiedKFold, is_poly_kernel: bool,
                param_space: dict[str, list[float]],use_grid_search: bool,
                parallel_options: ParallelOptions) -> _SvmRes
        Train the SVM model with configurable options.

    _display_overall_perf(precision: list[float], accuracy: list[float]) -> None
        Output overall performance metrics.

    _compute_znorm(z: NDArray[np.double]) -> tuple[list[float], list[float],
                NDArray[np.double]]
        Compute normalized feature matrix.

    _check_precalcparams(params: NDArray[np.double] | None, nalgos: int) ->
                NDArray[np.double] | None
        Check pre-calculated hyper-parameters.

    _determine_selections(nalgos: int, precision: list[float], y_hat: NDArray[np.bool_],
                            y_bin: NDArray[np.bool_]) -> tuple[NDArray[np.int_],
                            NDArray[np.int_]]
        Determine the selections based on the precision metrics.

    _generate_params(use_grid_search: bool, rng: np.random.Generator) ->
                            dict[str, list[float]]
        Generate hyperparameters for the SVM models.

    _generate_summary(nalgos: int, algo_labels: list[str], y: NDArray[np.double],
                        y_hat: NDArray[np.bool_], y_bin: NDArray[np.bool_],
                        y_best: NDArray[np.double],
                        selection0: NDArray[np.int_], selection1: NDArray[np.int_],
                        precision: list[float],
                        accuracy: list[float], recall: list[float],
                        box_consnt: list[float],
                        k_scale: list[float]) -> pd.DataFrames
        Generate a summary of the results.
    """

    def __init__(
        self,
        z: NDArray[np.double],
        y_raw: NDArray[np.double],
        y_bin: NDArray[np.bool_],
        y_best: NDArray[np.double],
        algo_labels: list[str],
    ) -> None:
        """Define the input for the Pythia stage.

        Parameters
        ----------
        z : NDArray[np.double]
            The feature matrix.
        y_raw : NDArray[np.double]
            The performance metrics.
        y_bin : NDArray[np.bool_]
            The binary labels.
        y_best : NDArray[np.double]
            The best performance metrics.
        algo_labels : list[str]
            The algorithm labels.
        """
        super().__init__()
        self.z = z
        self.y = y_raw
        self.y_bin = y_bin
        self.y_best = y_best
        self.algo_labels = algo_labels

    @staticmethod
    def _inputs() -> type[PythiaInput]:
        return PythiaInput

    @staticmethod
    def _outputs() -> type[PythiaOutput]:
        return PythiaOutput

    @staticmethod
    def _run(inputs: PythiaInput) -> PythiaOutput:
        return PythiaStage.pythia(
            inputs.z,
            inputs.y_raw,
            inputs.y_bin,
            inputs.y_best,
            inputs.algo_labels,
            inputs.pythia_options,
            inputs.parallel_options,
        )
>>>>>>> 2c68039e

    def __init__(
        self,
        z: NDArray[np.double],
        y: NDArray[np.double],
        y_bin: NDArray[np.bool_],
        y_best: NDArray[np.double],
        algo_labels: list[str],
    ) -> None:
        """See file docstring."""
        super().__init__()
        self.z = z
        self.y = y
        self.y_bin = y_bin
        self.y_best = y_best
        self.algo_labels = algo_labels

    @staticmethod
<<<<<<< HEAD
    def _inputs() -> type[PythiaInput]:
        return PythiaInput

    @staticmethod
    def _outputs() -> type[PythiaOutput]:
        return PythiaOutput

    @staticmethod
    def _run(inputs: PythiaInput) -> PythiaOutput:
        return PythiaStage.pythia(
            inputs.z,
            inputs.y,
            inputs.y_bin,
            inputs.y_best,
            inputs.algo_labels,
            inputs.pythia_options,
        )

    @staticmethod
=======
>>>>>>> 2c68039e
    def pythia(
        z: NDArray[np.double],
        y: NDArray[np.double],
        y_bin: NDArray[np.bool_],
        y_best: NDArray[np.double],
        algo_labels: list[str],
        opts: PythiaOptions,
<<<<<<< HEAD
=======
        parallel_options: ParallelOptions,
>>>>>>> 2c68039e
    ) -> PythiaOutput:
        """Run the Pythia stage.

        Parameters
        ----------
        z : NDArray[np.double]
            The feature matrix.
        y : NDArray[np.double]
            The performance metrics.
        y_bin : NDArray[np.bool_]
            The binary labels.
        y_best : NDArray[np.double]
            The best performance metrics.
        algo_labels : list[str]
            The algorithm labels.
        opts : PythiaOptions
            The options for the Pythia stage.
<<<<<<< HEAD
=======
        parallel_options : ParallelOptions
            The parallel options, specifiy whether run in parallel and number of cores.
>>>>>>> 2c68039e

        Returns
        -------
        PythiaOutput
            The output of the Pythia stage.
        """
        print(
            "=========================================================================",
        )
        print("-> Summoning PYTHIA to train the prediction models.")
        print(
            "=========================================================================",
        )
        print("  -> Initializing PYTHIA.")
        ninst, nalgos = y_bin.shape

        y_sub = np.zeros(y_bin.shape, dtype=bool)
        y_hat = np.zeros(y_bin.shape, dtype=bool)
        pr0sub = np.zeros(y_bin.shape, dtype=np.double)
        pr0hat = np.zeros(y_bin.shape, dtype=np.double)

        precalcparams = PythiaStage._check_precalcparams(opts.params, nalgos)
        cp = StratifiedKFold(n_splits=opts.cv_folds, shuffle=True, random_state=0)
        svm = []
        cvcmat = np.zeros((nalgos, 4), dtype=int)
        box_consnt = []
        k_scale = []
        accuracy_record = []
        precision_record = []
        recall_record = []

        w = np.ones((z.shape[0], nalgos), dtype=np.double)
        rng = np.random.default_rng(seed=0)
        (mu, sigma, z) = PythiaStage._compute_znorm(z)

        if ninst > LARGE_NUM_INSTANCE and not opts.is_poly_krnl:
            print(
                "  -> For datasets larger than 1K Instances, "
                + "PYTHIA works better with a Polynomial kernel.",
            )
            print(
                "  -> Consider changing the kernel if the results are unsatisfactory.",
            )
            print(
                "-------------------------------------------------------------------------",
            )

        if opts.is_poly_krnl:
            print(" => PYTHIA is using polynomial kernel")
        else:
            print(" => PYTHIA is using gaussian kernel")

        print(
            "-------------------------------------------------------------------------",
        )

        # Section 2: Configure hyperparameter optimization
        if opts.use_grid_search:
            print(" -> PYTHIA is using grid search for hyper-parameter optimization.")
        else:
            print(
                " -> PYTHIA is using Bayesian optimization"
                + " for hyper-parameter optimization.",
            )

        # Cost-sensitive classification
        if opts.use_weights:
            print(" -> PYTHIA is using cost-sensitive classification.")
            w = np.abs(y - np.nanmean(y))
            w[w == 0] = np.min(w[w != 0])
            w[np.isnan(w)] = np.max(w[~np.isnan(w)])
        else:
            print(" -> PYTHIA is not using cost-sensitive classification.")
            w = np.ones((ninst, nalgos), dtype=int)
        print(
            "-------------------------------------------------------------------------",
        )

        print(
            "  -> Using a "
            + str(opts.cv_folds)
            + "-fold stratified cross-validation experiment to evaluate the SVMs.",
        )
        print(
            "-------------------------------------------------------------------------",
        )
        print("  -> Training has started. PYTHIA may take a while to complete...")

        # Section 3: Train SVM model for each algorithm & Evaluate performance.
        overall_start_time = perf_counter()
        for i in range(nalgos):
            algo_start_time = perf_counter()
            param_space = (
                PythiaStage._generate_params(opts.use_grid_search, rng)
                if precalcparams is None
                else {"C": precalcparams[i][0], "gamma": precalcparams[i][1]}
            )

<<<<<<< HEAD
            res = PythiaStage._fitmatsvm(
                z,
                y_bin[:, i],
                w[:, i].flatten(),
                cp,
                opts.is_poly_krnl,
                param_space,
                opts.use_grid_search,
            )

            # Record performance metrics
            y_sub[:, [i]] = res.Ysub.reshape(-1, 1)
            pr0sub[:, [i]] = res.Psub.reshape(-1, 1)
            y_hat[:, [i]] = res.Yhat.reshape(-1, 1)
            pr0hat[:, [i]] = res.Phat.reshape(-1, 1)
            box_consnt.append(res.c)
            k_scale.append(res.g)
            svm.append(res.svm)

            cm = confusion_matrix(y_bin[:, i], res.Ysub)
            tn, fp, fn, tp = cm.ravel()

            accuracy = accuracy_score(y_bin[:, i], res.Yhat)
            precision = precision_score(y_bin[:, i], res.Yhat)
            recall = recall_score(y_bin[:, i], res.Yhat)

            cvcmat[i, :] = [tn, fp, fn, tp]
            accuracy_record.append(accuracy)
            precision_record.append(precision)
            recall_record.append(recall)

            if i == nalgos - 1:
                print(
                    f"    -> PYTHIA has trained a model for '{algo_labels[i]}',"
                    + " there are no models left to train.",
                )
            else:
                print(
                    f"    -> PYTHIA has trained a model for '{algo_labels[i]}'"
                    + f",there are {nalgos - i - 1} models left to train.",
                )
            print(f"      -> Elapsed time: {perf_counter() - algo_start_time:.2f}s")

        print(f"Total elapsed time:  {perf_counter() - overall_start_time:.2f}s")
        print(
            "-------------------------------------------------------------------------",
        )
        print(" -> PYTHIA has completed training the models.")
        PythiaStage._display_overall_perf(precision_record, accuracy_record)

        # Select the algorithm with the highest precision
        (selection0, selection1) = PythiaStage._determine_selections(
            nalgos,
            precision_record,
            y_hat,
            y_bin,
        )

        print(
            "-------------------------------------------------------------------------",
        )

        # Section4: Generate summary of the results
        summary = PythiaStage._generate_summary(
            nalgos,
            algo_labels,
            y,
            y_hat,
            y_bin,
            y_best,
            selection0,
            selection1,
            accuracy_record,
            precision_record,
            recall_record,
            box_consnt,
            k_scale,
        )

=======
        # Initialize variables
        ninst, nalgos = y_bin.shape

        y_sub = np.zeros(y_bin.shape, dtype=bool)
        y_hat = np.zeros(y_bin.shape, dtype=bool)
        pr0sub = np.zeros(y_bin.shape, dtype=np.double)
        pr0hat = np.zeros(y_bin.shape, dtype=np.double)

        precalcparams = PythiaStage._check_precalcparams(opts.params, nalgos)
        cp = StratifiedKFold(n_splits=opts.cv_folds, shuffle=True, random_state=0)
        svm = []
        cvcmat = np.zeros((nalgos, 4), dtype=int)
        box_consnt = []
        k_scale = []
        accuracy_record = []
        precision_record = []
        recall_record = []

        w = np.ones((z.shape[0], nalgos), dtype=np.double)
        rng = np.random.default_rng(seed=0)
        # Section 1: Normalize the feature matrix
        (mu, sigma, z) = PythiaStage._compute_znorm(z)

        if ninst > LARGE_NUM_INSTANCE and not opts.is_poly_krnl:
            print(
                "  -> For datasets larger than 1K Instances, "
                + "PYTHIA works better with a Polynomial kernel.",
            )
            print(
                "  -> Consider changing the kernel if the results are unsatisfactory.",
            )
            print(
                "-------------------------------------------------------------------------",
            )

        if opts.is_poly_krnl:
            print(" => PYTHIA is using polynomial kernel")
        else:
            print(" => PYTHIA is using gaussian kernel")

        print(
            "-------------------------------------------------------------------------",
        )

        # Section 2: Configure hyperparameter optimization
        if opts.use_grid_search:
            print(" -> PYTHIA is using grid search for hyper-parameter optimization.")
        else:
            print(
                " -> PYTHIA is using Bayesian optimization"
                + " for hyper-parameter optimization.",
            )

        # Cost-sensitive classification
        if opts.use_weights:
            print(" -> PYTHIA is using cost-sensitive classification.")
            w = np.abs(y - np.nanmean(y))
            w[w == 0] = np.min(w[w != 0])
            w[np.isnan(w)] = np.max(w[~np.isnan(w)])
        else:
            print(" -> PYTHIA is not using cost-sensitive classification.")
            w = np.ones((ninst, nalgos), dtype=int)
        print(
            "-------------------------------------------------------------------------",
        )

        print(
            "  -> Using a "
            + str(opts.cv_folds)
            + "-fold stratified cross-validation experiment to evaluate the SVMs.",
        )
        print(
            "-------------------------------------------------------------------------",
        )
        print("  -> Training has started. PYTHIA may take a while to complete...")

        # Section 3: Train SVM model for each algorithm & Evaluate performance.
        overall_start_time = perf_counter()

        for i in range(nalgos):
            algo_start_time = perf_counter()
            param_space = (
                PythiaStage._generate_params(opts.use_grid_search, rng)
                if precalcparams is None
                else {"C": precalcparams[i][0], "gamma": precalcparams[i][1]}
            )
            res = PythiaStage._fitmatsvm(
                z=z,
                y_bin=y_bin[:, i],
                w=w[:, i].flatten(),
                skf=cp,
                is_poly_kernel=opts.is_poly_krnl,
                param_space=param_space,
                use_grid_search=opts.use_grid_search,
                parallel_options=parallel_options,
            )

            # Record performance metrics
            y_sub[:, [i]] = res.Ysub.reshape(-1, 1)
            pr0sub[:, [i]] = res.Psub.reshape(-1, 1)
            y_hat[:, [i]] = res.Yhat.reshape(-1, 1)
            pr0hat[:, [i]] = res.Phat.reshape(-1, 1)
            box_consnt.append(res.c)
            k_scale.append(res.g)
            svm.append(res.svm)

            cm = confusion_matrix(y_bin[:, i], res.Ysub)
            tn, fp, fn, tp = cm.ravel()

            accuracy = accuracy_score(y_bin[:, i], res.Yhat)
            precision = precision_score(y_bin[:, i], res.Yhat)
            recall = recall_score(y_bin[:, i], res.Yhat)

            cvcmat[i, :] = [tn, fp, fn, tp]
            accuracy_record.append(accuracy)
            precision_record.append(precision)
            recall_record.append(recall)

            if i == nalgos - 1:
                print(
                    f"    -> PYTHIA has trained a model for '{algo_labels[i]}',"
                    + " there are no models left to train.",
                )
            else:
                print(
                    f"    -> PYTHIA has trained a model for '{algo_labels[i]}'"
                    + f",there are {nalgos - i - 1} models left to train.",
                )
            print(f"      -> Elapsed time: {perf_counter() - algo_start_time:.2f}s")

        print(f"Total elapsed time:  {perf_counter() - overall_start_time:.2f}s")
        print(
            "-------------------------------------------------------------------------",
        )
        print(" -> PYTHIA has completed training the models.")
        PythiaStage._display_overall_perf(precision_record, accuracy_record)

        # Select the algorithm with the highest precision
        (selection0, selection1) = PythiaStage._determine_selections(
            nalgos,
            precision_record,
            y_hat,
            y_bin,
        )

        print(
            "-------------------------------------------------------------------------",
        )

        # Section4: Generate summary of the results
        summary = PythiaStage._generate_summary(
            nalgos,
            algo_labels,
            y,
            y_hat,
            y_bin,
            y_best,
            selection0,
            selection1,
            accuracy_record,
            precision_record,
            recall_record,
            box_consnt,
            k_scale,
        )

>>>>>>> 2c68039e
        return PythiaOutput(
            mu,
            sigma,
            w,
            cp,
            svm,
            cvcmat,
            y_sub,
            y_hat,
            pr0sub,
            pr0hat,
            box_consnt,
            k_scale,
            accuracy_record,
            precision_record,
            recall_record,
            selection0,
            selection1,
            summary,
        )

    @staticmethod
    def _fitmatsvm(
        z: NDArray[np.double],
        y_bin: NDArray[np.bool_],
        w: NDArray[np.double],
        skf: StratifiedKFold,
        is_poly_kernel: bool,
        param_space: dict[str, list[float]] | None,
        use_grid_search: bool,
<<<<<<< HEAD
=======
        parallel_options: ParallelOptions,
>>>>>>> 2c68039e
    ) -> _SvmRes:
        """Train a SVM model based on configuration.

        Parameters
        ----------
        z : NDArray[np.double]
            The instance space.
        y_bin : NDArray[np.bool_]
            The binary labels.
        w : NDArray[np.double]
            The sample weights.
        skf : StratifiedKFold
            The stratified k-fold cross-validation object.
        is_poly_kernel : bool
            Whether to use a polynomial kernel.
        param_space : dict | None
            The hyperparameters for the SVM model.
        use_grid_search : bool
            Whether to use grid search for hyperparameter optimization.
<<<<<<< HEAD
=======
        parallel_options : ParallelOptions
            The parallel options, specifiy whether run in parallel and number of cores.
>>>>>>> 2c68039e

        Returns
        -------
        _SvmRes
        The SVM result object.
        """
        kernel = "poly" if is_poly_kernel else "rbf"
        svm_model = SVC(
            kernel=kernel,
            random_state=0,
            probability=True,
            degree=2,
            coef0=1,
        )
        if use_grid_search:
<<<<<<< HEAD
            optimization = GridSearchCV(
                estimator=svm_model,
                cv=skf,
                param_grid=param_space,
                n_jobs=10,
=======
            # Perform grid search for hyperparameter optimization
            # The randomizedsearchCV is used to reduce the computational cost
            # by considering a limited number combination of hyperparameters
            optimization = RandomizedSearchCV(
                estimator=svm_model,
                n_iter=30,
                param_distributions=param_space,
                cv=skf,
                verbose=0,
                random_state=0,  # Ensure reproducibility with a fixed seed
                n_jobs=(parallel_options.n_cores if parallel_options.flag else 1),
>>>>>>> 2c68039e
            )
        else:
            optimization = BayesSearchCV(
                estimator=svm_model,
                n_iter=30,
                search_spaces=param_space,
                cv=skf,
                verbose=0,
<<<<<<< HEAD
                random_state=0,
                n_jobs=10,  # TODO: YOU SET THIS, TAKE FROM OPTIONS
            )
        print(z.shape)
=======
                random_state=0,  # Ensure reproducibility with a fixed seed
                n_jobs=(parallel_options.n_cores if parallel_options.flag else 1),
            )
>>>>>>> 2c68039e
        optimization.fit(z, y_bin, sample_weight=w)
        best_svm = optimization.best_estimator_
        c = optimization.best_params_["C"]
        g = optimization.best_params_["gamma"]

        # Perform cross-validated predictions using the best SVM model
        y_sub = cross_val_predict(best_svm, z, y_bin, cv=skf, method="predict")
        p_sub = cross_val_predict(best_svm, z, y_bin, cv=skf, method="predict_proba")[
            :,
            1,
        ]
        # Predict the labels and probabilities for the entire dataset
        y_hat = best_svm.predict(z)
        p_hat = best_svm.predict_proba(z)[:, 1]

        return _SvmRes(
            svm=best_svm,
            Yhat=y_hat,
            Ysub=y_sub,
            Psub=p_sub,
            Phat=p_hat,
            c=c,
            g=g,
        )
<<<<<<< HEAD

    @staticmethod
    def _display_overall_perf(precision: list[float], accuracy: list[float]) -> None:
        """Calculate overall performance.

        Parameters
        ----------
        precision : list[float]
            The precision metrics.
        accuracy : list[float]
            The accuracy metrics.

        Returns
        -------
        None
        """
        print(
            " -> The average cross validated precision is: "
            + str(np.round(100 * np.mean(precision), 1))
            + "%",
        )

        print(
            " -> The average cross validated accuracy is: "
            + str(np.round(100 * np.mean(accuracy), 1))
            + "%",
        )

    @staticmethod
=======

    @staticmethod
    def _display_overall_perf(precision: list[float], accuracy: list[float]) -> None:
        """Calculate overall performance.

        Parameters
        ----------
        precision : list[float]
            The precision metrics.
        accuracy : list[float]
            The accuracy metrics.

        Returns
        -------
        None
        """
        print(
            " -> The average cross validated precision is: "
            + str(np.round(100 * np.mean(precision), 1))
            + "%",
        )

        print(
            " -> The average cross validated accuracy is: "
            + str(np.round(100 * np.mean(accuracy), 1))
            + "%",
        )

    @staticmethod
>>>>>>> 2c68039e
    def _compute_znorm(
        z: NDArray[np.double],
    ) -> tuple[list[float], list[float], NDArray[np.double]]:
        """Compute mormalized z, standard deviations and mean.

        Parameters
        ----------
        z : NDArray[np.double]
            The feature coordinates.

        Returns
        -------
        tuple[list[float], list[float], NDArray[np.double]]
        The mean, standard deviation and normalized feature coordinates.
        """
        z = stats.zscore(z, ddof=1)
        mu = np.mean(z, axis=0)
        sigma = np.std(z, ddof=1, axis=0)
        return (mu, sigma, z)

    @staticmethod
    def _check_precalcparams(
        params: NDArray[np.double] | None,
        nalgos: int,
    ) -> NDArray[np.double] | None:
        """Check pre-calculated hyper-parameters.

        Parameters
        ----------
        params : NDArray | None
            The pre-calculated hyper-parameters.
            nalgos : int
            The number of algorithms.
        nalgos : int
            The number of algorithms.

        Returns
        -------
        NDArray[np.double] | None
        The pre-calculated hyper-parameters or None.
        """
        if params is None:
            return None
        # Check if the shape of hyper-parameters is correct
        if params.shape != (nalgos, 2):
            print("-> Error: Incorrect number of hyper-parameters.")
            print("Hyper-parameters will be auto-generated.")
            return None
        print("-> Using pre-calculated hyper-parameters for the SVM.")
        return params

    @staticmethod
    def _determine_selections(
        nalgos: int,
        precision: list[float],
        y_hat: NDArray[np.bool_],
        y_bin: NDArray[np.bool_],
    ) -> tuple[NDArray[np.int_], NDArray[np.int_]]:
        """Determine the selections based on the predicted labels and precision.

        Parameters
        ----------
        nalgos : int
            The number of algorithms.
        precision : list[float]
            The precision metrics.
        y_hat : NDArray[np.bool_]
            The predicted labels.
        y_bin : NDArray[np.bool_]
            The binary labels.
        """
        # Stores the index of the column with the highest mean value.
        # Index starts from 0
        default = np.argmax(np.mean(y_bin, axis=0))
        """Selects the best-performing algorithm for each instance using
        precision-weighted predictions. If no algorithm is selected (i.e., all
        scores are non-positive), it defaults to the algorithm with the best
        average performance
        """
        if nalgos > 1:
            # Boardcast corresponding col of y_hat with precision
            precision_array = np.array(precision)
            weighted_yhat = y_hat * precision_array[np.newaxis, :]
            # Find the maximum value for each row in weighted_yhat
            best = np.max(weighted_yhat, axis=1)
            # Get the index of the maximum value in each row
            selection0 = np.argmax(weighted_yhat, axis=1)
        else:
            best = y_hat
            selection0 = y_hat.astype(np.int_)

        selection1 = np.copy(selection0)
        selection0[best <= 0] = 0
        selection1[best <= 0] = default
        return (selection0, selection1)

    @staticmethod
    def _generate_params(
        use_grid_search: bool,
        rng: np.random.Generator,
    ) -> dict[str, list[float]]:
        """Generate hyperparameters for the SVM models.

        Parameters
        ----------
        use_grid_search : bool
            Whether to use grid search for hyperparameter optimization.
        rng : np.random.Generator
            The random number generator.
        """
        if use_grid_search:
<<<<<<< HEAD
            maxgrid = 4
            mingrid = -10
            # Number of samples
            nvals = 30

            # Generate Latin Hypercube Samples
=======
            maxgrid, mingrid = 4, -10
            # Number of samples
            nvals = 30

            # Generate params space through latin hypercube samples for grid search
>>>>>>> 2c68039e
            lhs = stats.qmc.LatinHypercube(d=2, seed=rng)
            samples = lhs.random(nvals)
            c = 2 ** ((maxgrid - mingrid) * samples[:, 0] + mingrid)
            gamma = 2 ** ((maxgrid - mingrid) * samples[:, 1] + mingrid)
<<<<<<< HEAD

            # Combine the two sets of samples into the parameter grid
            return {"C": list(c), "gamma": list(gamma)}
        return {
=======
            return {"C": list(c), "gamma": list(gamma)}
        return {
            # Create parameter space for Bayesian optimization
            # using a log-uniform distribution
>>>>>>> 2c68039e
            "C": Real(2**-10, 2**4, prior="log-uniform"),
            "gamma": Real(2**-10, 2**4, prior="log-uniform"),
        }

    @staticmethod
    def _generate_summary(
        nalgos: int,
        algo_labels: list[str],
        y: NDArray[np.double],
        y_hat: NDArray[np.bool_],
        y_bin: NDArray[np.bool_],
        y_best: NDArray[np.double],
        selection0: NDArray[np.int_],
        selection1: NDArray[np.int_],
        precision: list[float],
        accuracy: list[float],
        recall: list[float],
        box_consnt: list[float],
        k_scale: list[float],
    ) -> pd.DataFrame:
        """Generate a summary of the results.

        Parameters
        ----------
        nalgos : int
            The number of algorithms.
        algo_labels : list[str]
            The algorithm labels.
        y : NDArray[np.double]
            The performance metrics.
        y_hat : NDArray[np.bool_]
            The predicted labels.
        y_bin : NDArray[np.bool_]
            The binary labels.
        y_best : NDArray[np.double]
            The best performance metrics.
        selection0 : NDArray[np.integer]
            The selected algorithms.
        selection1 : NDArray[np.integer]
            Backup selected algorithm.
        precision : list[float]
            The precision metrics.
        accuracy : list[float]
            The accuracy metrics.
        recall : list[float]
            The recall metrics.
        box_consnt : list[float]
            The box constraints.
        k_scale : list[float]
            The kernel scales.
        """
        print("  -> PYTHIA is preparing the summary table.")

        # Obtain the corresponding selection matrix for the two selections.
        sel0 = selection0[:, np.newaxis] == np.arange(1, nalgos + 1)
        sel1 = selection1[:, np.newaxis] == np.arange(1, nalgos + 1)

        # Compute the average performance of the selected algorithms
        avgperf = np.round(np.nanmean(y, axis=0), 3)
        stdperf = np.round(np.nanstd(y, axis=0), 3)

        """This variable stores the full performance of the algorithms,
        but filtered based on selection1"""
        y_full = y.copy()

        # This variable stores the performance of the selected algorithms
        y_svms = y.copy()

        y[~sel0] = np.nan
        y_full[~sel1] = np.nan
        y_svms[~y_hat] = np.nan

        # Compute the probability of "good"
        pgood = np.mean(np.any(np.logical_and(y_bin, sel1), axis=1))

        ybin_flat = y_bin.flatten()
        sel0_flat = sel0.flatten()

        # Compute the precision of selected algorithms
        precisionsel = precision_score(ybin_flat, sel0_flat)

        # Compute the recall of selected algorithms
        recallsel = recall_score(ybin_flat, sel0_flat)

        # Prepare the data for the summary table
        data = {
            "Algorithms": [*algo_labels, "Oracle", "Selector"],
            "Avg_Perf_all_instances": np.round(
                np.append(avgperf, [np.nanmean(y_best), np.nanmean(y_full)]),
                3,
            ),
            "Std_Perf_all_instances": np.round(
                np.append(stdperf, [np.nanstd(y_best), np.nanstd(y_full)]),
                3,
            ),
            "Probability_of_good": np.round(
                np.append(np.nanmean(y_bin, axis=0), [1, pgood]),
                3,
            ),
            "Avg_Perf_selected_instances": np.round(
                np.append(
                    np.nanmean(y_svms, axis=0),
                    np.array([np.nan, np.nanmean(y_full)]),
                ),
                3,
            ),
            "Std_Perf_selected_instances": np.round(
                np.append(
                    np.nanstd(y_svms, axis=0),
                    np.array([np.nan, np.nanstd(y_full)]),
                ),
                3,
            ),
            "CV_model_accuracy": np.round(
                100 * np.append(accuracy, [np.nan, np.nan]),
                3,
            ),
            "CV_model_precision": np.round(
                100 * np.append(precision, [np.nan, precisionsel]),
                3,
            ),
            "CV_model_recall": np.round(
                100 * np.append(recall, [np.nan, recallsel]),
                3,
            ),
            "BoxConstraint": np.round(np.append(box_consnt, [np.nan, np.nan]), 3),
            "KernelScale": np.round(np.append(k_scale, [np.nan, np.nan]), 3),
        }

        df = pd.DataFrame(data).replace({np.nan: ""})
        print("  -> PYTHIA has completed! Performance of the models:")
        print(df)
        return df<|MERGE_RESOLUTION|>--- conflicted
+++ resolved
@@ -35,10 +35,6 @@
 - _determine_selections: Determine the selections based on the precision metrics.
 - _generate_params: Generate hyperparameters for the SVM models.
 - _generate_summary: Generate a summary of the results.
-<<<<<<< HEAD
-
-=======
->>>>>>> 2c68039e
 """
 
 from dataclasses import dataclass
@@ -56,11 +52,7 @@
     recall_score,
 )
 from sklearn.model_selection import (
-<<<<<<< HEAD
-    GridSearchCV,
-=======
     RandomizedSearchCV,
->>>>>>> 2c68039e
     StratifiedKFold,
     cross_val_predict,
 )
@@ -68,31 +60,16 @@
 from skopt import BayesSearchCV
 from skopt.space import Real
 
-<<<<<<< HEAD
-from matilda.data.options import PythiaOptions
-from matilda.stages.stage import Stage
-
-LARGE_NUM_INSTANCE: int = 1000
-IF_PARAMS_FILE: int = 2
-=======
 from matilda.data.options import ParallelOptions, PythiaOptions
 from matilda.stages.stage import Stage
->>>>>>> 2c68039e
 
 LARGE_NUM_INSTANCE: int = 1000
 
-<<<<<<< HEAD
+
 @dataclass(frozen=True)
 class _SvmRes:
     """SVM result class."""
 
-=======
-
-@dataclass(frozen=True)
-class _SvmRes:
-    """SVM result class."""
-
->>>>>>> 2c68039e
     svm: SVC
     Ysub: NDArray[np.bool_]
     Psub: NDArray[np.double]
@@ -119,27 +96,17 @@
         The algorithm labels.
     pythia_options : PythiaOptions
         The options for the Pythia stage.
-<<<<<<< HEAD
-    """
-
-    z: NDArray[np.double]
-    y: NDArray[np.double]
-=======
     parallel_options: ParallelOptions
         The parallel options, specifiy whether run in parallel and number of cores.
     """
 
     z: NDArray[np.double]
     y_raw: NDArray[np.double]
->>>>>>> 2c68039e
     y_bin: NDArray[np.bool_]
     y_best: NDArray[np.double]
     algo_labels: list[str]
     pythia_options: PythiaOptions
-<<<<<<< HEAD
-=======
     parallel_options: ParallelOptions
->>>>>>> 2c68039e
 
 
 class PythiaOutput(NamedTuple):
@@ -148,43 +115,6 @@
     Attributes
     ----------
     mu : list[float]
-<<<<<<< HEAD
-    TODO: This.
-    sigma : list[float]
-    TODO: This.
-    w : NDArray[np.double]
-    TODO: This.
-    cp : StratifiedKFold
-    TODO: This.
-    svm : list[SVC]
-    TODO: This.
-    cvcmat : NDArray[np.double]
-    TODO: This.
-    y_sub : NDArray[np.bool_]
-    TODO: This.
-    y_hat : NDArray[np.bool_]
-    TODO: This.
-    pr0_sub : NDArray[np.double]
-    TODO: This.
-    pr0_hat : NDArray[np.double]
-    TODO: This.
-    box_consnt : list[float]
-    TODO: This.
-    k_scale : list[float]
-    TODO: This.
-    accuracy : list[float]
-    TODO: This.
-    precision : list[float]
-    TODO: This.
-    recall : list[float]
-    TODO: This.
-    selection0 : NDArray[np.int_]
-    TODO: This.
-    selection1 : NDArray[np.int_]
-    TODO: This.
-    summary : pd.DataFrame
-    TODO: This.
-=======
         The mean values of the normalized features.
     sigma : list[float]
         The standard deviations of the normalized features.
@@ -220,7 +150,6 @@
         The backup selected algorithm indices for each instance.
     summary : pd.DataFrame
         A summary table for performance statistics of all algorithms.
->>>>>>> 2c68039e
     """
 
     mu: list[float]
@@ -240,13 +169,6 @@
     recall: list[float]
     selection0: NDArray[np.int_]
     selection1: NDArray[np.int_]
-<<<<<<< HEAD
-    summary: pd.DataFrame
-
-
-class PythiaStage(Stage[PythiaInput, PythiaOutput]):
-    """See file docstring."""
-=======
     pythia_summary: pd.DataFrame
 
 
@@ -358,47 +280,8 @@
             inputs.pythia_options,
             inputs.parallel_options,
         )
->>>>>>> 2c68039e
-
-    def __init__(
-        self,
-        z: NDArray[np.double],
-        y: NDArray[np.double],
-        y_bin: NDArray[np.bool_],
-        y_best: NDArray[np.double],
-        algo_labels: list[str],
-    ) -> None:
-        """See file docstring."""
-        super().__init__()
-        self.z = z
-        self.y = y
-        self.y_bin = y_bin
-        self.y_best = y_best
-        self.algo_labels = algo_labels
-
-    @staticmethod
-<<<<<<< HEAD
-    def _inputs() -> type[PythiaInput]:
-        return PythiaInput
-
-    @staticmethod
-    def _outputs() -> type[PythiaOutput]:
-        return PythiaOutput
-
-    @staticmethod
-    def _run(inputs: PythiaInput) -> PythiaOutput:
-        return PythiaStage.pythia(
-            inputs.z,
-            inputs.y,
-            inputs.y_bin,
-            inputs.y_best,
-            inputs.algo_labels,
-            inputs.pythia_options,
-        )
-
-    @staticmethod
-=======
->>>>>>> 2c68039e
+
+    @staticmethod
     def pythia(
         z: NDArray[np.double],
         y: NDArray[np.double],
@@ -406,10 +289,7 @@
         y_best: NDArray[np.double],
         algo_labels: list[str],
         opts: PythiaOptions,
-<<<<<<< HEAD
-=======
         parallel_options: ParallelOptions,
->>>>>>> 2c68039e
     ) -> PythiaOutput:
         """Run the Pythia stage.
 
@@ -427,11 +307,8 @@
             The algorithm labels.
         opts : PythiaOptions
             The options for the Pythia stage.
-<<<<<<< HEAD
-=======
         parallel_options : ParallelOptions
             The parallel options, specifiy whether run in parallel and number of cores.
->>>>>>> 2c68039e
 
         Returns
         -------
@@ -446,6 +323,9 @@
             "=========================================================================",
         )
         print("  -> Initializing PYTHIA.")
+        ninst, nalgos = y_bin.shape
+
+        # Initialize variables
         ninst, nalgos = y_bin.shape
 
         y_sub = np.zeros(y_bin.shape, dtype=bool)
@@ -465,6 +345,7 @@
 
         w = np.ones((z.shape[0], nalgos), dtype=np.double)
         rng = np.random.default_rng(seed=0)
+        # Section 1: Normalize the feature matrix
         (mu, sigma, z) = PythiaStage._compute_znorm(z)
 
         if ninst > LARGE_NUM_INSTANCE and not opts.is_poly_krnl:
@@ -522,174 +403,6 @@
 
         # Section 3: Train SVM model for each algorithm & Evaluate performance.
         overall_start_time = perf_counter()
-        for i in range(nalgos):
-            algo_start_time = perf_counter()
-            param_space = (
-                PythiaStage._generate_params(opts.use_grid_search, rng)
-                if precalcparams is None
-                else {"C": precalcparams[i][0], "gamma": precalcparams[i][1]}
-            )
-
-<<<<<<< HEAD
-            res = PythiaStage._fitmatsvm(
-                z,
-                y_bin[:, i],
-                w[:, i].flatten(),
-                cp,
-                opts.is_poly_krnl,
-                param_space,
-                opts.use_grid_search,
-            )
-
-            # Record performance metrics
-            y_sub[:, [i]] = res.Ysub.reshape(-1, 1)
-            pr0sub[:, [i]] = res.Psub.reshape(-1, 1)
-            y_hat[:, [i]] = res.Yhat.reshape(-1, 1)
-            pr0hat[:, [i]] = res.Phat.reshape(-1, 1)
-            box_consnt.append(res.c)
-            k_scale.append(res.g)
-            svm.append(res.svm)
-
-            cm = confusion_matrix(y_bin[:, i], res.Ysub)
-            tn, fp, fn, tp = cm.ravel()
-
-            accuracy = accuracy_score(y_bin[:, i], res.Yhat)
-            precision = precision_score(y_bin[:, i], res.Yhat)
-            recall = recall_score(y_bin[:, i], res.Yhat)
-
-            cvcmat[i, :] = [tn, fp, fn, tp]
-            accuracy_record.append(accuracy)
-            precision_record.append(precision)
-            recall_record.append(recall)
-
-            if i == nalgos - 1:
-                print(
-                    f"    -> PYTHIA has trained a model for '{algo_labels[i]}',"
-                    + " there are no models left to train.",
-                )
-            else:
-                print(
-                    f"    -> PYTHIA has trained a model for '{algo_labels[i]}'"
-                    + f",there are {nalgos - i - 1} models left to train.",
-                )
-            print(f"      -> Elapsed time: {perf_counter() - algo_start_time:.2f}s")
-
-        print(f"Total elapsed time:  {perf_counter() - overall_start_time:.2f}s")
-        print(
-            "-------------------------------------------------------------------------",
-        )
-        print(" -> PYTHIA has completed training the models.")
-        PythiaStage._display_overall_perf(precision_record, accuracy_record)
-
-        # Select the algorithm with the highest precision
-        (selection0, selection1) = PythiaStage._determine_selections(
-            nalgos,
-            precision_record,
-            y_hat,
-            y_bin,
-        )
-
-        print(
-            "-------------------------------------------------------------------------",
-        )
-
-        # Section4: Generate summary of the results
-        summary = PythiaStage._generate_summary(
-            nalgos,
-            algo_labels,
-            y,
-            y_hat,
-            y_bin,
-            y_best,
-            selection0,
-            selection1,
-            accuracy_record,
-            precision_record,
-            recall_record,
-            box_consnt,
-            k_scale,
-        )
-
-=======
-        # Initialize variables
-        ninst, nalgos = y_bin.shape
-
-        y_sub = np.zeros(y_bin.shape, dtype=bool)
-        y_hat = np.zeros(y_bin.shape, dtype=bool)
-        pr0sub = np.zeros(y_bin.shape, dtype=np.double)
-        pr0hat = np.zeros(y_bin.shape, dtype=np.double)
-
-        precalcparams = PythiaStage._check_precalcparams(opts.params, nalgos)
-        cp = StratifiedKFold(n_splits=opts.cv_folds, shuffle=True, random_state=0)
-        svm = []
-        cvcmat = np.zeros((nalgos, 4), dtype=int)
-        box_consnt = []
-        k_scale = []
-        accuracy_record = []
-        precision_record = []
-        recall_record = []
-
-        w = np.ones((z.shape[0], nalgos), dtype=np.double)
-        rng = np.random.default_rng(seed=0)
-        # Section 1: Normalize the feature matrix
-        (mu, sigma, z) = PythiaStage._compute_znorm(z)
-
-        if ninst > LARGE_NUM_INSTANCE and not opts.is_poly_krnl:
-            print(
-                "  -> For datasets larger than 1K Instances, "
-                + "PYTHIA works better with a Polynomial kernel.",
-            )
-            print(
-                "  -> Consider changing the kernel if the results are unsatisfactory.",
-            )
-            print(
-                "-------------------------------------------------------------------------",
-            )
-
-        if opts.is_poly_krnl:
-            print(" => PYTHIA is using polynomial kernel")
-        else:
-            print(" => PYTHIA is using gaussian kernel")
-
-        print(
-            "-------------------------------------------------------------------------",
-        )
-
-        # Section 2: Configure hyperparameter optimization
-        if opts.use_grid_search:
-            print(" -> PYTHIA is using grid search for hyper-parameter optimization.")
-        else:
-            print(
-                " -> PYTHIA is using Bayesian optimization"
-                + " for hyper-parameter optimization.",
-            )
-
-        # Cost-sensitive classification
-        if opts.use_weights:
-            print(" -> PYTHIA is using cost-sensitive classification.")
-            w = np.abs(y - np.nanmean(y))
-            w[w == 0] = np.min(w[w != 0])
-            w[np.isnan(w)] = np.max(w[~np.isnan(w)])
-        else:
-            print(" -> PYTHIA is not using cost-sensitive classification.")
-            w = np.ones((ninst, nalgos), dtype=int)
-        print(
-            "-------------------------------------------------------------------------",
-        )
-
-        print(
-            "  -> Using a "
-            + str(opts.cv_folds)
-            + "-fold stratified cross-validation experiment to evaluate the SVMs.",
-        )
-        print(
-            "-------------------------------------------------------------------------",
-        )
-        print("  -> Training has started. PYTHIA may take a while to complete...")
-
-        # Section 3: Train SVM model for each algorithm & Evaluate performance.
-        overall_start_time = perf_counter()
-
         for i in range(nalgos):
             algo_start_time = perf_counter()
             param_space = (
@@ -777,7 +490,6 @@
             k_scale,
         )
 
->>>>>>> 2c68039e
         return PythiaOutput(
             mu,
             sigma,
@@ -808,10 +520,7 @@
         is_poly_kernel: bool,
         param_space: dict[str, list[float]] | None,
         use_grid_search: bool,
-<<<<<<< HEAD
-=======
         parallel_options: ParallelOptions,
->>>>>>> 2c68039e
     ) -> _SvmRes:
         """Train a SVM model based on configuration.
 
@@ -831,11 +540,8 @@
             The hyperparameters for the SVM model.
         use_grid_search : bool
             Whether to use grid search for hyperparameter optimization.
-<<<<<<< HEAD
-=======
         parallel_options : ParallelOptions
             The parallel options, specifiy whether run in parallel and number of cores.
->>>>>>> 2c68039e
 
         Returns
         -------
@@ -851,13 +557,6 @@
             coef0=1,
         )
         if use_grid_search:
-<<<<<<< HEAD
-            optimization = GridSearchCV(
-                estimator=svm_model,
-                cv=skf,
-                param_grid=param_space,
-                n_jobs=10,
-=======
             # Perform grid search for hyperparameter optimization
             # The randomizedsearchCV is used to reduce the computational cost
             # by considering a limited number combination of hyperparameters
@@ -869,7 +568,6 @@
                 verbose=0,
                 random_state=0,  # Ensure reproducibility with a fixed seed
                 n_jobs=(parallel_options.n_cores if parallel_options.flag else 1),
->>>>>>> 2c68039e
             )
         else:
             optimization = BayesSearchCV(
@@ -878,16 +576,9 @@
                 search_spaces=param_space,
                 cv=skf,
                 verbose=0,
-<<<<<<< HEAD
-                random_state=0,
-                n_jobs=10,  # TODO: YOU SET THIS, TAKE FROM OPTIONS
-            )
-        print(z.shape)
-=======
                 random_state=0,  # Ensure reproducibility with a fixed seed
                 n_jobs=(parallel_options.n_cores if parallel_options.flag else 1),
             )
->>>>>>> 2c68039e
         optimization.fit(z, y_bin, sample_weight=w)
         best_svm = optimization.best_estimator_
         c = optimization.best_params_["C"]
@@ -912,7 +603,6 @@
             c=c,
             g=g,
         )
-<<<<<<< HEAD
 
     @staticmethod
     def _display_overall_perf(precision: list[float], accuracy: list[float]) -> None:
@@ -942,37 +632,6 @@
         )
 
     @staticmethod
-=======
-
-    @staticmethod
-    def _display_overall_perf(precision: list[float], accuracy: list[float]) -> None:
-        """Calculate overall performance.
-
-        Parameters
-        ----------
-        precision : list[float]
-            The precision metrics.
-        accuracy : list[float]
-            The accuracy metrics.
-
-        Returns
-        -------
-        None
-        """
-        print(
-            " -> The average cross validated precision is: "
-            + str(np.round(100 * np.mean(precision), 1))
-            + "%",
-        )
-
-        print(
-            " -> The average cross validated accuracy is: "
-            + str(np.round(100 * np.mean(accuracy), 1))
-            + "%",
-        )
-
-    @staticmethod
->>>>>>> 2c68039e
     def _compute_znorm(
         z: NDArray[np.double],
     ) -> tuple[list[float], list[float], NDArray[np.double]]:
@@ -1084,35 +743,19 @@
             The random number generator.
         """
         if use_grid_search:
-<<<<<<< HEAD
-            maxgrid = 4
-            mingrid = -10
-            # Number of samples
-            nvals = 30
-
-            # Generate Latin Hypercube Samples
-=======
             maxgrid, mingrid = 4, -10
             # Number of samples
             nvals = 30
 
             # Generate params space through latin hypercube samples for grid search
->>>>>>> 2c68039e
             lhs = stats.qmc.LatinHypercube(d=2, seed=rng)
             samples = lhs.random(nvals)
             c = 2 ** ((maxgrid - mingrid) * samples[:, 0] + mingrid)
             gamma = 2 ** ((maxgrid - mingrid) * samples[:, 1] + mingrid)
-<<<<<<< HEAD
-
-            # Combine the two sets of samples into the parameter grid
-            return {"C": list(c), "gamma": list(gamma)}
-        return {
-=======
             return {"C": list(c), "gamma": list(gamma)}
         return {
             # Create parameter space for Bayesian optimization
             # using a log-uniform distribution
->>>>>>> 2c68039e
             "C": Real(2**-10, 2**4, prior="log-uniform"),
             "gamma": Real(2**-10, 2**4, prior="log-uniform"),
         }
