<<<<<<< HEAD
"""
CLOISTER is using correlation to estimate a boundary for the space.

The function uses the correlation between the features and the performance of the
algorithms to estimate a boundary for the space. It constructs edges based on the
correlation between the features. The function then uses these edges to construct
a convex hull, providing a boundary estimate for the dataset.
=======
"""CLOISTER Stage Module for Correlation-Based Boundary Estimation.

This module implements the CLOISTER stage, which estimates boundaries in a dataset
by calculating feature correlations and using convex hull construction to define
the boundary. It is designed to analyze the relationship between features and
algorithmic performance, using correlation matrices to determine which features
are significant.

The CLOISTER stage has several key steps:
1. Calculate Pearson correlation coefficients between features.
2. Filter correlations based on statistical significance (using a p-value threshold).
3. Generate boundary estimates using minimum and maximum feature values.
4. Apply convex hull construction to define the boundary of the feature space.

This module is structured around the `CloisterStage` class, which encapsulates
the entire boundary estimation process. Utility methods are provided to calculate
correlation matrices, generate binary representations for boundary selection, and
compute convex hulls.

Dependencies:
- numpy
- scipy
- loguru

Classes
-------
CloisterStage :
    The primary class that implements the CLOISTER stage, providing methods to
    estimate boundaries using correlation and convex hulls.

Functions
---------
cloister(x, a, options):
    The main function to estimate boundaries for a dataset, using a feature matrix `x`
    and projection matrix `a`.
>>>>>>> 9a4249b8
"""

import numpy as np
from loguru import logger
from numpy.typing import NDArray
from scipy.spatial import ConvexHull, QhullError
from scipy.stats import pearsonr

from matilda.data.options import CloisterOptions
from matilda.stages.stage import Stage


class CloisterStage(Stage):
    """CloisterStage class for Correlation-Based Boundary Estimation.

    The `CloisterStage` class implements the core functionality of the CLOISTER stage,
    which estimates boundaries in a dataset by analyzing the correlation between
    features.

<<<<<<< HEAD
    def __init__(
        self,
        x: NDArray[np.double],
        a: NDArray[np.double],
        opts: CloisterOptions,
    ) -> None:
        """
        Initialize the Cloister stage.

        Args:
        ----
            x (NDArray): The feature matrix (instances x features) to process.
            a (NDArray): A projection matrix computed from Pilot
            opts (CloisterOptions): Configuration options for CLOISTER

=======
    The class provides methods to compute Pearson correlation coefficients, filter
    insignificant correlations, and generate convex hulls to create boundary estimates.

    Attributes
    ----------
    x : NDArray[np.double]
        The feature matrix (instances x features) provided to the CLOISTER stage.
    a : NDArray[np.double]
        The projection matrix provided to the CLOISTER stage.

    Methods
    -------
    __init__(x, a)
        Initializes the `CloisterStage` with the provided feature matrix `x` and
        projection matrix `a`.

    _run(options)
        Executes the CLOISTER stage to estimate boundaries based on the configuration
        options.

    cloister(x, a, options)
        Main method that estimates boundaries by analyzing correlations between features
        and applying convex hull construction.

    _inputs()
        Defines the input parameters required for the CLOISTER stage, which include
        the feature matrix `x` and the projection matrix `a`.

    _outputs()
        Defines the output parameters returned by the CLOISTER stage, which include
        the estimated boundary points (`z_edge`) and the correlation-based boundary
        points (`z_ecorr`).

    _compute_correlation(x, options)
        Computes the Pearson correlation matrix for the feature matrix `x`, and filters
        correlations based on statistical significance using the provided p-value
        threshold.

    _generate_boundaries(x, rho, options)
        Generates boundary points for the feature matrix `x` based on the computed
        correlation matrix `rho` and configuration options.

    _compute_convex_hull(points)
        Computes the convex hull for a given set of points to estimate the boundary
        of the dataset.

    _decimal_to_binary_matrix(nfeats)
        Generates a binary matrix representing all possible boundary combinations for
        a given number of features.
    """

    def __init__(self, x: NDArray[np.double], a: NDArray[np.double]) -> None:
        """Initialize CloisterStage with feature matrix and projection matrix.

        Parameters
        ----------
        x : NDArray[np.double]
            Feature matrix (instances x features) to process.
        a : NDArray[np.double]
            A projection matrix computed from Pilot.
>>>>>>> 9a4249b8
        """
        self.x = x
        self.a = a

    @staticmethod
    def _inputs() -> list[tuple[str, type]]:
        """Define the inputs for the CloisterStage.

        Returns
        -------
        list[tuple[str, type]]
            A list of tuples representing the names and types of input parameters.
        """
        return [
            ("x", NDArray[np.double]),
            ("a", NDArray[np.double]),
        ]

    @staticmethod
    def _outputs() -> list[tuple[str, type]]:
        """Define the outputs for the CloisterStage.

        Returns
        -------
        list[tuple[str, type]]
            A list of tuples representing the names and types of output parameters.
        """
        return [
            ("z_edge", NDArray[np.double]),
            ("z_ecorr", NDArray[np.double]),
        ]

    def _run(
        self,
        options: CloisterOptions,
    ) -> tuple[NDArray[np.double], NDArray[np.double]]:
        """Execute the CLOISTER stage to estimate boundaries.

        Parameters
        ----------
        options : CloisterOptions
            Configuration options for the CLOISTER stage.

        Returns
        -------
        tuple[NDArray[np.double], NDArray[np.double]]
            The estimated boundary points (z_edge) and correlated boundary points
            (z_ecorr).
        """
        return CloisterStage.cloister(self.x, self.a, options)

    @staticmethod
    def cloister(
        x: NDArray[np.double],
        a: NDArray[np.double],
<<<<<<< HEAD
        opts: CloisterOptions,
    ) -> tuple[CloisterDataChanged, CloisterOut]:
        """
        Estimate a boundary for the space using correlation.

        Args:
        ----
            x (NDArray[np.double]): The feature matrix (instances x features) to process
            a (NDArray[np.double]): A projection matrix computed from Pilot
            opts (CloisterOptions): Configuration options for CLOISTER
=======
        options: CloisterOptions,
    ) -> tuple[NDArray[np.double], NDArray[np.double]]:
        """Estimate a boundary for the space using correlation.

        Parameters
        ----------
        x : NDArray[np.double]
            Feature matrix (instances x features) to process.
        a : NDArray[np.double]
            Projection matrix computed from Pilot.
        options : CloisterOptions
            Configuration options for CLOISTER.
>>>>>>> 9a4249b8

        Returns:
        -------
<<<<<<< HEAD
            cloister_out: A structure containing z_edge and z_ecorr

=======
        tuple[NDArray[np.double], NDArray[np.double]]
            A tuple containing z_edge (estimated boundary points) and z_ecorr
            (correlated boundary points).
>>>>>>> 9a4249b8
        """
        logger.info(
            "  -> CLOISTER is using correlation to estimate a boundary for the space.",
        )

        rho = CloisterStage._compute_correlation(x, options)
        x_edge, remove = CloisterStage._generate_boundaries(x, rho, options)
        z_edge = CloisterStage._compute_convex_hull(np.dot(x_edge, a.T))
        z_ecorr = CloisterStage._compute_convex_hull(np.dot(x_edge[~remove, :], a.T))

        if z_ecorr.size == 0:
            logger.info("  -> The acceptable correlation threshold was too strict.")
            logger.info("  -> The features are weakely correlated.")
            logger.info("  -> Please consider increasing it.")
            z_ecorr = z_edge

        logger.info("-----------------------------------------------------------------")
        logger.info("  -> CLOISTER has completed.")

        return (z_edge, z_ecorr)


<<<<<<< HEAD
    def compute_correlation(self) -> NDArray[np.double]:
        """
        Calculate the Pearson correlation coefficient for the dataset.
=======
    @staticmethod
    def _compute_correlation(
        x: NDArray[np.double],
        options: CloisterOptions,
    ) -> NDArray[np.double]:
        """Calculate the Pearson correlation coefficient for the dataset.
>>>>>>> 9a4249b8

        Parameters
        ----------
        x : NDArray[np.double]
            The feature matrix (instances x features).
        options : CloisterOptions
            Configuration options for CLOISTER, including p-value threshold.

        Returns
        -------
<<<<<<< HEAD
            NDArray[np.double]: A matrix of Pearson correlation coefficients between
            each pair of features.

=======
        NDArray[np.double]
            A matrix of Pearson correlation coefficients between each pair of features.
>>>>>>> 9a4249b8
        """
        nfeats = x.shape[1]

        rho = np.zeros((nfeats, nfeats))
        pval = np.zeros((nfeats, nfeats))

        for i in range(nfeats):
            for j in range(nfeats):
                if i != j:
                    rho[i, j], pval[i, j] = pearsonr(x[:, i], x[:, j])
                else:
                    rho[i, j] = 0
                    pval[i, j] = 1

        # Create a boolean mask where calculated pval exceeds specified p-value
        # threshold from the option.
        insignificant_pvals = pval > options.p_val

        # Set the correlation coefficients to zero where correlations are not
        # statistically significant
        rho[insignificant_pvals] = 0

        return rho

<<<<<<< HEAD
    def decimal_to_binary_matrix(self) -> NDArray[np.intc]:
        """
        Generate a matrix converting decimal numbers to binary representation.

        Returns
        -------
            NDArray[np.intc]: A matrix where each row represents a binary number as an
            array of bits.

=======
    @staticmethod
    def _decimal_to_binary_matrix(nfeats: int) -> NDArray[np.intc]:
        """Generate a binary matrix representation of decimal numbers.

        Parameters
        ----------
        nfeats : int
            Number of features (columns) in the dataset.

        Returns
        -------
        NDArray[np.intc]
            A matrix where each row represents a binary number as an array of bits.
>>>>>>> 9a4249b8
        """
        decimals = np.arange(2**nfeats)
        binary_strings = [np.binary_repr(dec, width=nfeats) for dec in decimals]
        binary_matrix = np.array(
            [[int(bit) for bit in string] for string in binary_strings],
        )
        return binary_matrix[:, ::-1]

<<<<<<< HEAD
    def compute_convex_hull(self, points: NDArray[np.double]) -> NDArray[np.double]:
        """
        Calculate the convex hull of a set of points.

        Args:
        ----
            points (NDArray[np.double]): A 2d array of points
=======
    @staticmethod
    def _compute_convex_hull(points: NDArray[np.double]) -> NDArray[np.double]:
        """Calculate the convex hull of a set of points.

        Parameters
        ----------
        points : NDArray[np.double]
            A 2D array of points (instances x features).
>>>>>>> 9a4249b8

        Returns:
        -------
<<<<<<< HEAD
            NDArray[np.double]: The vertices of the convex hull, or an empty array if
            an error occurs.

=======
        NDArray[np.double]
            The vertices of the convex hull or an empty array if an error occurs.
>>>>>>> 9a4249b8
        """
        try:
            hull = ConvexHull(points)
            return points[hull.vertices, :]
        except QhullError as qe:
            logger.info("QhullError: Encountered geometrical degeneracy:", str(qe))
            return np.array([])
        except ValueError as ve:
            logger.info("ValueError: Imcompatible value encountered:", str(ve))
            return np.array([])

<<<<<<< HEAD
    def generate_boundaries(self, rho: NDArray[np.double]) -> BoundaryResult:
        """
        Generate boundaries based on the correlation matrix and options.

        Args:
        ----
            rho (NDArray[np.double]): Correlation matrix.
=======
    @staticmethod
    def _generate_boundaries(
        x: NDArray[np.double],
        rho: NDArray[np.double],
        options: CloisterOptions,
    ) -> tuple[NDArray[np.double], NDArray[np.bool_]]:
        """Generate boundaries based on the correlation matrix and configuration option.

        Parameters
        ----------
        x : NDArray[np.double]
            Feature matrix (instances x features).
        rho : NDArray[np.double]
            Correlation matrix computed using Pearson correlation.
        options : CloisterOptions
            Configuration options for CLOISTER.
>>>>>>> 9a4249b8

        Returns:
        -------
<<<<<<< HEAD
            BoundaryResult: Contains the coordinates of boundary edges and indicators
            for which should be removed.

=======
        tuple[NDArray[np.double], NDArray[np.bool_]]
            A tuple containing the boundary coordinates (x_edge) and a boolean array
            indicating which boundaries should be removed.
>>>>>>> 9a4249b8
        """
        # if no feature selection. then make a note in the boundary construction
        # that it won't work, because nfeats is so large that decimal to binary matrix
        # conversion wont be able to make a matrix.
        nfeats = x.shape[1]

        idx = CloisterStage._decimal_to_binary_matrix(nfeats)
        ncomb = idx.shape[0]

        x_bnds = np.array([np.min(x, axis=0), np.max(x, axis=0)])
        x_edge = np.zeros((ncomb, nfeats))
        remove = np.zeros(ncomb, dtype=bool)

        for i in range(ncomb):
            # Convert the binary indices to flat indices for the boundary selection
            ind = np.ravel_multi_index(
                (idx[i], np.arange(nfeats)),
                (2, nfeats),
                order="F",
            )
            # Select the boundary points corresponding to the flat indices
            x_edge[i, :] = x_bnds.T.flatten()[ind]
            for j in range(nfeats):
                for k in range(j + 1, nfeats):
                    # Check for valid points give the correlation trend
                    if (
                        rho[j, k] > options.c_thres
                        and np.sign(x_edge[i, j]) != np.sign(x_edge[i, k])
                    ) or (
                        rho[j, k] < -options.c_thres
                        and np.sign(x_edge[i, j]) == np.sign(x_edge[i, k])
                    ):
                        remove[i] = True
                    if remove[i]:
                        break
                if remove[i]:
                    break

        return (x_edge, remove)<|MERGE_RESOLUTION|>--- conflicted
+++ resolved
@@ -1,12 +1,3 @@
-<<<<<<< HEAD
-"""
-CLOISTER is using correlation to estimate a boundary for the space.
-
-The function uses the correlation between the features and the performance of the
-algorithms to estimate a boundary for the space. It constructs edges based on the
-correlation between the features. The function then uses these edges to construct
-a convex hull, providing a boundary estimate for the dataset.
-=======
 """CLOISTER Stage Module for Correlation-Based Boundary Estimation.
 
 This module implements the CLOISTER stage, which estimates boundaries in a dataset
@@ -42,7 +33,6 @@
 cloister(x, a, options):
     The main function to estimate boundaries for a dataset, using a feature matrix `x`
     and projection matrix `a`.
->>>>>>> 9a4249b8
 """
 
 import numpy as np
@@ -62,23 +52,6 @@
     which estimates boundaries in a dataset by analyzing the correlation between
     features.
 
-<<<<<<< HEAD
-    def __init__(
-        self,
-        x: NDArray[np.double],
-        a: NDArray[np.double],
-        opts: CloisterOptions,
-    ) -> None:
-        """
-        Initialize the Cloister stage.
-
-        Args:
-        ----
-            x (NDArray): The feature matrix (instances x features) to process.
-            a (NDArray): A projection matrix computed from Pilot
-            opts (CloisterOptions): Configuration options for CLOISTER
-
-=======
     The class provides methods to compute Pearson correlation coefficients, filter
     insignificant correlations, and generate convex hulls to create boundary estimates.
 
@@ -139,7 +112,6 @@
             Feature matrix (instances x features) to process.
         a : NDArray[np.double]
             A projection matrix computed from Pilot.
->>>>>>> 9a4249b8
         """
         self.x = x
         self.a = a
@@ -195,18 +167,6 @@
     def cloister(
         x: NDArray[np.double],
         a: NDArray[np.double],
-<<<<<<< HEAD
-        opts: CloisterOptions,
-    ) -> tuple[CloisterDataChanged, CloisterOut]:
-        """
-        Estimate a boundary for the space using correlation.
-
-        Args:
-        ----
-            x (NDArray[np.double]): The feature matrix (instances x features) to process
-            a (NDArray[np.double]): A projection matrix computed from Pilot
-            opts (CloisterOptions): Configuration options for CLOISTER
-=======
         options: CloisterOptions,
     ) -> tuple[NDArray[np.double], NDArray[np.double]]:
         """Estimate a boundary for the space using correlation.
@@ -219,18 +179,12 @@
             Projection matrix computed from Pilot.
         options : CloisterOptions
             Configuration options for CLOISTER.
->>>>>>> 9a4249b8
 
         Returns:
         -------
-<<<<<<< HEAD
-            cloister_out: A structure containing z_edge and z_ecorr
-
-=======
         tuple[NDArray[np.double], NDArray[np.double]]
             A tuple containing z_edge (estimated boundary points) and z_ecorr
             (correlated boundary points).
->>>>>>> 9a4249b8
         """
         logger.info(
             "  -> CLOISTER is using correlation to estimate a boundary for the space.",
@@ -253,18 +207,12 @@
         return (z_edge, z_ecorr)
 
 
-<<<<<<< HEAD
-    def compute_correlation(self) -> NDArray[np.double]:
-        """
-        Calculate the Pearson correlation coefficient for the dataset.
-=======
     @staticmethod
     def _compute_correlation(
         x: NDArray[np.double],
         options: CloisterOptions,
     ) -> NDArray[np.double]:
         """Calculate the Pearson correlation coefficient for the dataset.
->>>>>>> 9a4249b8
 
         Parameters
         ----------
@@ -275,14 +223,8 @@
 
         Returns
         -------
-<<<<<<< HEAD
-            NDArray[np.double]: A matrix of Pearson correlation coefficients between
-            each pair of features.
-
-=======
         NDArray[np.double]
             A matrix of Pearson correlation coefficients between each pair of features.
->>>>>>> 9a4249b8
         """
         nfeats = x.shape[1]
 
@@ -307,17 +249,6 @@
 
         return rho
 
-<<<<<<< HEAD
-    def decimal_to_binary_matrix(self) -> NDArray[np.intc]:
-        """
-        Generate a matrix converting decimal numbers to binary representation.
-
-        Returns
-        -------
-            NDArray[np.intc]: A matrix where each row represents a binary number as an
-            array of bits.
-
-=======
     @staticmethod
     def _decimal_to_binary_matrix(nfeats: int) -> NDArray[np.intc]:
         """Generate a binary matrix representation of decimal numbers.
@@ -331,7 +262,6 @@
         -------
         NDArray[np.intc]
             A matrix where each row represents a binary number as an array of bits.
->>>>>>> 9a4249b8
         """
         decimals = np.arange(2**nfeats)
         binary_strings = [np.binary_repr(dec, width=nfeats) for dec in decimals]
@@ -340,15 +270,6 @@
         )
         return binary_matrix[:, ::-1]
 
-<<<<<<< HEAD
-    def compute_convex_hull(self, points: NDArray[np.double]) -> NDArray[np.double]:
-        """
-        Calculate the convex hull of a set of points.
-
-        Args:
-        ----
-            points (NDArray[np.double]): A 2d array of points
-=======
     @staticmethod
     def _compute_convex_hull(points: NDArray[np.double]) -> NDArray[np.double]:
         """Calculate the convex hull of a set of points.
@@ -357,18 +278,11 @@
         ----------
         points : NDArray[np.double]
             A 2D array of points (instances x features).
->>>>>>> 9a4249b8
 
         Returns:
         -------
-<<<<<<< HEAD
-            NDArray[np.double]: The vertices of the convex hull, or an empty array if
-            an error occurs.
-
-=======
         NDArray[np.double]
             The vertices of the convex hull or an empty array if an error occurs.
->>>>>>> 9a4249b8
         """
         try:
             hull = ConvexHull(points)
@@ -380,15 +294,6 @@
             logger.info("ValueError: Imcompatible value encountered:", str(ve))
             return np.array([])
 
-<<<<<<< HEAD
-    def generate_boundaries(self, rho: NDArray[np.double]) -> BoundaryResult:
-        """
-        Generate boundaries based on the correlation matrix and options.
-
-        Args:
-        ----
-            rho (NDArray[np.double]): Correlation matrix.
-=======
     @staticmethod
     def _generate_boundaries(
         x: NDArray[np.double],
@@ -405,19 +310,12 @@
             Correlation matrix computed using Pearson correlation.
         options : CloisterOptions
             Configuration options for CLOISTER.
->>>>>>> 9a4249b8
 
         Returns:
         -------
-<<<<<<< HEAD
-            BoundaryResult: Contains the coordinates of boundary edges and indicators
-            for which should be removed.
-
-=======
         tuple[NDArray[np.double], NDArray[np.bool_]]
             A tuple containing the boundary coordinates (x_edge) and a boolean array
             indicating which boundaries should be removed.
->>>>>>> 9a4249b8
         """
         # if no feature selection. then make a note in the boundary construction
         # that it won't work, because nfeats is so large that decimal to binary matrix
