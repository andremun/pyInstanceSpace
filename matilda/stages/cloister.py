--- conflicted
+++ resolved
@@ -64,10 +64,7 @@
     a: NDArray[np.double]
     cloister_options: CloisterOptions
 
-<<<<<<< HEAD
-=======
-
->>>>>>> 2c68039e
+
 class CloisterOutput(NamedTuple):
     """Outputs from the Cloister stage.
 
@@ -221,17 +218,10 @@
             A matrix of Pearson correlation coefficients between each pair of features.
         """
         nfeats = x.shape[1]
-<<<<<<< HEAD
 
         rho = np.zeros((nfeats, nfeats))
         pval = np.zeros((nfeats, nfeats))
 
-=======
-
-        rho = np.zeros((nfeats, nfeats))
-        pval = np.zeros((nfeats, nfeats))
-
->>>>>>> 2c68039e
         for i in range(nfeats):
             for j in range(nfeats):
                 if i != j:
