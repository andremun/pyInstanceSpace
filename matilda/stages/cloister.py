--- conflicted
+++ resolved
@@ -11,13 +11,8 @@
 from scipy.spatial import ConvexHull, QhullError
 from scipy.stats import pearsonr
 
-<<<<<<< HEAD
-from matilda.data.model import CloisterOut
-from matilda.data.option import Options
-=======
 from matilda.data.model import BoundaryResult, CloisterOut
 from matilda.data.option import CloisterOptions, Options
->>>>>>> f92f8d7e
 
 
 class Cloister:
