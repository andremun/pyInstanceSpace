"""
PILOT: Obtaining a two-dimensional projection.

Projecting Instances with Linearly Observable Trends (PILOT)
is a dimensionality reduction algorithm which aims to facilitate
the identification of relationships between instances and
algorithms by unveiling linear trends in the data, increasing
from one edge of the space to the opposite.

"""

import numpy as np
from numpy.typing import NDArray

from matilda.data.options import PilotOptions
from matilda.stages.stage import Stage


<<<<<<< HEAD
class Pilot:
    """See file docstring."""
=======
class Pilot(Stage):
    """Class for PILOT stage."""

    def __init__(
        self,
        x: NDArray[np.double],
        y: NDArray[np.double],
        feat_labels: list[str],
    ) -> None:
        """Initialize the Pilot stage.

        The Initialize functon is used to create a Pilot class.

        Args
        ----
            x (NDArray[np.double]): The feature matrix (instances x features) to
                process.
            y (NDArray[np.double]): The data points for the selected feature
            feat_labels (list[str]): List feature names

        Returns
        -------
            None
        """
        self.x = x
        self.y = y
        self.feat_labels = feat_labels

    @staticmethod
    def _inputs() -> list[tuple[str, type]]:
        """Use the method for determining the inputs for pilot.

        Args
        ----
            None

        Returns
        -------
            list[tuple[str, type]]
                List of inputs for the stage
        """
        return [
            ("x", NDArray[np.double]),
            ("y", NDArray[np.double]),
            ("feat_labels", list[str]),
        ]
>>>>>>> 85ef1610

    @staticmethod
    def _outputs() -> list[tuple[str, type]]:
        """Use the method for determining the outputs for pilot.

        Args
        ----
            None

        Returns
        -------
            list[tuple[str, type]]
                List of outputs for the stage
        """
        return [
            ("X0", NDArray[np.double]),  # not sure about the dimensions
            ("alpha", NDArray[np.double]),
            ("eoptim", NDArray[np.double]),
            ("perf", NDArray[np.double]),
            ("a", NDArray[np.double]),
            ("z", NDArray[np.double]),
            ("c", NDArray[np.double]),
            ("b", NDArray[np.double]),
            ("error", NDArray[np.double]),  # or just the double
            ("r2", NDArray[np.double]),
            ("summary", pd.DataFrame),
        ]

    def _run(self, options: PilotOptions) -> tuple[
        NDArray[np.double] | None,
        NDArray[np.double] | None,
        NDArray[np.double] | None,
        NDArray[np.double] | None,
        NDArray[np.double],
        NDArray[np.double],
        NDArray[np.double],
        NDArray[np.double],
        NDArray[np.double],
        NDArray[np.double],
        pd.DataFrame,
    ]:
        """Implement all the code in and around this class in buildIS.

        Args
        -------
        options : PilotOptions
            The options enabled for the Pilot Class

        Return
        -------
        X0
            NDArray[np.double] | None  # not sure about the dimensions
        alpha
            NDArray[np.double] | None
        eoptim
            NDArray[np.double] | None
        perf
            NDArray[np.double] | None
        a
            NDArray[np.double]
        z
            NDArray[np.double]
        c
            NDArray[np.double]
        b
            NDArray[np.double]
        error
            NDArray[np.double]  # or just the double
        r2
            NDArray[np.double]
        summary
            pd.DataFrame

        """
        return Pilot.pilot(self.x, self.y, self.feat_labels, options)

    @staticmethod
    def pilot(
        x: NDArray[np.double],
        y: NDArray[np.double],
        feat_labels: list[str],
<<<<<<< HEAD
        opts: PilotOptions,
    ) -> tuple[PilotDataChanged, PilotOut]:
        """Produce the final subset of features.

        opts.pilot.analytic determines whether the analytic (set as TRUE) or the
        numerical (set as FALSE) solution to be adopted.
=======
        options: PilotOptions,
    ) -> tuple[
        NDArray[np.double] | None,
        NDArray[np.double] | None,
        NDArray[np.double] | None,
        NDArray[np.double] | None,
        NDArray[np.double],
        NDArray[np.double],
        NDArray[np.double],
        NDArray[np.double],
        NDArray[np.double],
        NDArray[np.double],
        pd.DataFrame,
    ]:
        """Run the PILOT dimensionality reduction algorithm.

        Args
        -------
        x : NDArray[double]
            The feature matrix (instances x features) to process.
        y: NDArray[double]
            The data points for the selected feature
        feat_labels :  list[str]
            List feature names
        options : PilotOptions
            The options enabled for the Pilot Class

        Return
        -------
        X0
            NDArray[np.double] | None  # not sure about the dimensions
        alpha
            NDArray[np.float16] | None
        eoptim
            NDArray[np.double] | None
        perf
            NDArray[np.double] | None
        a
            NDArray[np.double]
        z
            NDArray[np.double]
        c
            NDArray[np.double]
        b
            NDArray[np.double]
        error
            NDArray[np.double]  # or just the double
        r2
            NDArray[np.double]
        summary
            pd.DataFrame
>>>>>>> 85ef1610

        opts.pilot.ntries number of iterations that the numerical solution is attempted.
        """
<<<<<<< HEAD
        # TODO: Rewrite PILOT logic in python
        raise NotImplementedError
=======
        n = x.shape[1]
        x_bar = np.concatenate((x, y), axis=1)
        m = x_bar.shape[1]
        hd = pdist(x).T

        # Following parameters are not generated in the matlab code
        # when solving analytically
        x0 = None
        alpha = None
        eoptim = None
        perf = None

        # Analytical solution
        if options.analytic:
            out_a, out_z, out_c, out_b, error, r2 = Pilot.analytic_solve(
                x,
                x_bar,
                n,
                m,
            )

        # Numerical solution
        else:
            if options.alpha is not None and options.alpha.shape == (2 * m + 2 * n, 1):
                print(" -> PILOT is using a pre-calculated solution.")
                alpha = options.alpha
            else:
                if options.x0 is not None:
                    print(
                        "  -> PILOT is using a user defined starting points"
                        " for BFGS.",
                    )
                    x0 = options.x0
                else:
                    print("  -> PILOT is using random starting points for BFGS.")
                    rng = np.random.default_rng(seed=0)
                    x0 = 2 * rng.random((2 * m + 2 * n, options.n_tries)) - 1

                alpha = np.zeros((2 * m + 2 * n, options.n_tries))
                eoptim = np.zeros(options.n_tries)
                perf = np.zeros(options.n_tries)

                idx, alpha, eoptim, perf = Pilot.numerical_solve(
                    x,
                    hd,
                    x0,
                    x_bar,
                    n,
                    m,
                    alpha,
                    eoptim,
                    perf,
                    options,
                )

            out_a = alpha[: 2 * n, idx].reshape(2, n)
            out_z = x @ out_a.T
            b = alpha[2 * n :, idx].reshape(m, 2)
            x_hat = out_z @ b.T
            out_c = b[n + 1 : m, :].T
            out_b = b[:n, :]
            error = np.sum((x_bar - x_hat) ** 2)
            r2 = np.diag(np.corrcoef(x_bar, x_hat) ** 2).astype(np.double)

        if options.analytic:
            summary = pd.DataFrame(out_a)
            summary.rename(
                columns={
                    summary.columns[num]: feat_labels[num]
                    for num in range(len(feat_labels))
                },
                inplace=True,
            )
        else:
            summary = pd.DataFrame(out_a, columns=feat_labels)

        row_labels = ["Z_{1}", "Z_{2}"]
        rldf = pd.DataFrame(row_labels)
        summary = rldf.join(summary)

        if alpha is not None and x0 is not None:
            alpha = alpha.astype(np.float16)
            x_init: NDArray[np.double] = x0
            pout = [
                x_init,
                alpha,
                eoptim,
                perf,
                out_a,
                out_z,
                out_c,
                out_b,
                error,
                r2,
                summary,
            ]
        else:
            pout = [
                x0,
                alpha,
                eoptim,
                perf,
                out_a,
                out_z,
                out_c,
                out_b,
                error,
                r2,
                summary,
            ]

        print(
            "-------------------------------------------------------------------------",
        )
        print("  -> PILOT has completed. The projection matrix A is:")
        print(out_a)

        return pout

    @staticmethod
    def analytic_solve(
        x: NDArray[np.double],
        x_bar: NDArray[np.double],
        n: int,
        m: int,
    ) -> tuple[
        NDArray[np.double],
        NDArray[np.double],
        NDArray[np.double],
        NDArray[np.double],
        NDArray[np.double],
        NDArray[np.float16],
    ]:
        """Solve the projection problem analytically.

        Args:
        -------
        x : NDArray[np.double]
            The feature matrix (instances x features) to process.
        x_bar : NDArray[np.double]
            Combined matrix of X and Y.
        n : int
            Number of original features.
        m : int
            Total number of features including appended Y.

        Returns:
        -------
        NDArray[np.double]
            Matrix A.
        NDArray[np.double]
            Matrix B.
        NDArray[np.double]
            Matrix C.
        NDArray[np.double]
            Matrix Z.
        NDArray[np.double]
            The mean squared error between x_bar and its
            low-dimensional approximation.
        NDArray[np.float16]
            The coefficient of determination between x_bar
            and its low-dimensional approximation.
        """
        print(
            "-------------------------------------------------------------------------",
        )
        print("  -> PILOT is solving analytically the projection problem.")
        print(
            "-------------------------------------------------------------------------",
        )
        x_bar = x_bar.T

        x = x.T

        covariance_matrix = np.dot(x_bar, x_bar.T)

        d, v = la.eig(covariance_matrix)

        indices = np.argsort(np.abs(d))
        indices = indices[::-1]
        v = -1 * v[:, indices[:2]]

        out_b = v[:n, :]

        out_c = v[n:m, :].T

        x_transpose = x.T
        xx_transpose = np.dot(x, x.T)
        xx_transpose_inverse = np.linalg.inv(xx_transpose)

        x_r = np.dot(x_transpose, xx_transpose_inverse)

        out_a = v.T @ x_bar @ x_r
        out_z = out_a @ x

        # Correct dimensions for x_hat computation
        bz = np.dot(out_b, out_z)
        cz = np.dot(out_c.T, out_z)
        x_hat = np.vstack((bz, cz))

        out_z = out_z.T

        error = np.sum((x_bar - x_hat) ** 2)
        r2 = np.diag(np.corrcoef(x_bar.T, x_hat.T, rowvar=False)[:m, m:]) ** 2

        a: NDArray[np.double] = out_a
        z: NDArray[np.double] = out_z
        c: NDArray[np.double] = out_c
        b: NDArray[np.double] = out_b
        err: NDArray[np.double] = error
        corref: NDArray[np.float16] = r2.astype(np.float16)

        return (a, z, c, b, err, corref)

    @staticmethod
    def numerical_solve(
        x: NDArray[np.double],
        hd: NDArray[np.double],
        x0: NDArray[np.double],
        x_bar: NDArray[np.double],
        n: int,
        m: int,
        alpha: NDArray[np.double],
        eoptim: NDArray[np.double],
        perf: NDArray[np.double],
        opts: PilotOptions,
    ) -> tuple[int, NDArray[np.double], NDArray[np.double], NDArray[np.double]]:
        """Solve the projection problem numerically.

        Args:
        -------
        x : NDArray[np.double]
            The feature matrix (instances x features)
            to process.
        x0 : NDArray[np.double]
            Initial guess for the solution.
        x_bar : NDArray[np.double]
            Combined matrix of X and Y.
        n : int
            Number of original features.
        m : int
            Total number of features including appended Y.
        alpha : NDArray[np.double]
            Flattened parameter vector containing
            both A (2*n size) and B (m*2 size) matrices.
        eoptim : NDArray[np.double]
            Optimized error function.
        perf : NDArray[np.double]
            Optimized performance matrix.
        opts : PilotOptions
            Configuration options for PILOT.

        Returns:
        -------
        NDArray[np.double]
            Flattened parameter vector containing
            both A (2*n size) and B (m*2 size) matrices.
        NDArray[np.double]
            Optimized error function.
        NDArray[np.double]
            Optimized performance matrix.
        int
            The index for the most optimal array indices
        """
        print(
            "-------------------------------------------------------------------------",
        )
        print("  -> PILOT is solving numerically the projection problem.")
        print(
            "  -> This may take a while. Trials will not be" "run sequentially.",
        )
        print(
            "-------------------------------------------------------------------------",
        )

        for i in range(opts.n_tries):
            initial_guess = x0[:, i]
            result = optim.fmin_bfgs(
                Pilot.error_function,
                initial_guess,
                args=(x_bar, n, m),
                full_output=True,
                disp=False,
            )

            (xopts, fopts, _, _, _, _, _) = result
            alpha[:, i] = xopts
            eoptim[i] = fopts

            aux = alpha[:, i].astype(np.float64)
            a = aux[0 : 2 * n].reshape(2, n)
            z = np.dot(x, a.T)

            perf[i], _ = pearsonr(hd, pdist(z))
            idx = np.argmax(perf).astype(int)
            print(f"Pilot has completed trial {i + 1}")

            al: NDArray[np.float16] = alpha.astype(np.float16)
            ept: NDArray[np.double] = eoptim
            prf: NDArray[np.double] = perf

        return idx, al, ept, prf

    @staticmethod
    def error_function(
        alpha: NDArray[np.float64],
        x_bar: NDArray[np.float64],
        n: int,
        m: int,
    ) -> float:
        """Error function used for numerical optimization in the PILOT algorithm.

        Args:
        -------
        alpha : NDArray[np.float64]
            Flattened parameter vector containing
            both A (2*n size) and B (m*2 size) matrices.
        x_bar : NDArray[np.float64]
            Combined matrix of X and Y.
        n : int
            Number of original features.
        m : int
            Total number of features including appended Y.

        Returns:
        -------
        float
            The mean squared error between x_bar and its
            low-dimensional approximation.
        """
        a = alpha[: 2 * n].reshape(2, n)
        b = alpha[2 * n :].reshape(m, 2)

        # Compute the approximation of x_bar
        x_bar_approx = x_bar[:, :n].T
        x_bar_approx = (b @ a @ x_bar_approx).T

        return float(
            np.nanmean(np.nanmean((x_bar - x_bar_approx) ** 2, axis=1), axis=0),
        )
>>>>>>> 85ef1610
<|MERGE_RESOLUTION|>--- conflicted
+++ resolved
@@ -16,10 +16,6 @@
 from matilda.stages.stage import Stage
 
 
-<<<<<<< HEAD
-class Pilot:
-    """See file docstring."""
-=======
 class Pilot(Stage):
     """Class for PILOT stage."""
 
@@ -66,7 +62,6 @@
             ("y", NDArray[np.double]),
             ("feat_labels", list[str]),
         ]
->>>>>>> 85ef1610
 
     @staticmethod
     def _outputs() -> list[tuple[str, type]]:
@@ -148,14 +143,6 @@
         x: NDArray[np.double],
         y: NDArray[np.double],
         feat_labels: list[str],
-<<<<<<< HEAD
-        opts: PilotOptions,
-    ) -> tuple[PilotDataChanged, PilotOut]:
-        """Produce the final subset of features.
-
-        opts.pilot.analytic determines whether the analytic (set as TRUE) or the
-        numerical (set as FALSE) solution to be adopted.
-=======
         options: PilotOptions,
     ) -> tuple[
         NDArray[np.double] | None,
@@ -207,14 +194,8 @@
             NDArray[np.double]
         summary
             pd.DataFrame
->>>>>>> 85ef1610
-
-        opts.pilot.ntries number of iterations that the numerical solution is attempted.
-        """
-<<<<<<< HEAD
-        # TODO: Rewrite PILOT logic in python
-        raise NotImplementedError
-=======
+
+        """
         n = x.shape[1]
         x_bar = np.concatenate((x, y), axis=1)
         m = x_bar.shape[1]
@@ -554,5 +535,4 @@
 
         return float(
             np.nanmean(np.nanmean((x_bar - x_bar_approx) ** 2, axis=1), axis=0),
-        )
->>>>>>> 85ef1610
+        )