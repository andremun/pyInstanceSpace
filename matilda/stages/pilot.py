"""PILOT: Obtaining a two-dimensional projection.

Projecting Instances with Linearly Observable Trends (PILOT)
is a dimensionality reduction algorithm which aims to facilitate
the identification of relationships between instances and
algorithms by unveiling linear trends in the data, increasing
from one edge of the space to the opposite.

"""

from typing import Any, NamedTuple

import numpy as np
import pandas as pd
import scipy.linalg as la
import scipy.optimize as optim
from numpy.typing import NDArray
from scipy.spatial.distance import pdist
from scipy.stats import pearsonr

from matilda.data.options import PilotOptions
from matilda.stages.stage import Stage


class PilotInput(NamedTuple):
    """Inputs for the Pilot stage.

    Attributes
    ----------
    x : NDArray[np.double]
        The feature matrix (instances x features) to process.
    y : NDArray[np.double]
        The data points for the selected feature.
    feat_labels : list[str]
        List feature names.
    options: PilotOptions
        The options enabled for the Pilot Class
    """

    x: NDArray[np.double]
    y: NDArray[np.double]
    feat_labels: list[str]
    pilot_options: PilotOptions

<<<<<<< HEAD
=======

>>>>>>> 2c68039e
class PilotOutput(NamedTuple):
    """Outputs for the Pilot stage.

    Attributes
    ----------
    X0 : NDArray[np.double] | None
        TODO: This
    alpha : NDArray[np.double] | None
        TODO: This
    eoptim : NDArray[np.double] | None
        TODO: This
    perf : NDArray[np.double] | None
        TODO: This
    a : NDArray[np.double]
        TODO: This
    z : NDArray[np.double]
        TODO: This
    c : NDArray[np.double]
        TODO: This
    b : NDArray[np.double]
        TODO: This
    error : NDArray[np.double]
        TODO: This
    r2 : NDArray[np.double]
        TODO: This
    summary : pd.DataFrame
        TODO: This
    """

    X0: NDArray[np.double] | None
    alpha: NDArray[np.double] | None
    eoptim: NDArray[np.double] | None
    perf: NDArray[np.double] | None
    a: NDArray[np.double]
    z: NDArray[np.double]
    c: NDArray[np.double]
    b: NDArray[np.double]
    error: NDArray[np.double]
    r2: NDArray[np.double]
<<<<<<< HEAD
    summary: pd.DataFrame
=======
    pilot_summary: pd.DataFrame

>>>>>>> 2c68039e

class PilotStage(Stage[PilotInput, PilotOutput]):
    """Class for PILOT stage."""

    def __init__(
        self,
        x: NDArray[np.double],
        y: NDArray[np.double],
        feat_labels: list[str],
    ) -> None:
        """Initialize the Pilot stage.

        The Initialize functon is used to create a Pilot class.

        Args
        ----
            x (NDArray[np.double]): The feature matrix (instances x features) to
                process.
            y (NDArray[np.double]): The data points for the selected feature
            feat_labels (list[str]): List feature names

        Returns
        -------
            None
        """
        self.x = x
        self.y = y
        self.feat_labels = feat_labels

    @staticmethod
    def _inputs() -> type[PilotInput]:
        return PilotInput

    @staticmethod
    def _outputs() -> type[PilotOutput]:
        return PilotOutput

    @staticmethod
    def _run(inputs: PilotInput) -> PilotOutput:
        """Implement all the code in and around this class in buildIS.

        Args
        -------
        options : PilotOptions
            The options enabled for the Pilot Class

        Return
        -------
        X0
            NDArray[np.double] | None  # not sure about the dimensions
        alpha
            NDArray[np.double] | None
        eoptim
            NDArray[np.double] | None
        perf
            NDArray[np.double] | None
        a
            NDArray[np.double]
        z
            NDArray[np.double]
        c
            NDArray[np.double]
        b
            NDArray[np.double]
        error
            NDArray[np.double]  # or just the double
        r2
            NDArray[np.double]
        summary
            pd.DataFrame

        """
        return PilotStage.pilot(
            inputs.x,
            inputs.y,
            inputs.feat_labels,
            inputs.pilot_options,
        )

    @staticmethod
    def _pilot_print(
        a: Any,  # noqa: ANN401
        _do_output: bool,
    ) -> None:
        if _do_output:
            print(a)

    @staticmethod
    def pilot(
        x: NDArray[np.double],
        y: NDArray[np.double],
        feat_labels: list[str],
        options: PilotOptions,
        _do_output: bool = True,
    ) -> PilotOutput:
        """Run the PILOT dimensionality reduction algorithm.

        Args
        -------
        x : NDArray[double]
            The feature matrix (instances x features) to process.
        y: NDArray[double]
            The data points for the selected feature.
        feat_labels :  list[str]
            List feature names.
        options : PilotOptions
            The options enabled for the Pilot Class.

        Return
        -------
        PilotOutput
            Outputs from the Pilot stage.

        """
        n = x.shape[1]
        x_bar = np.concatenate((x, y), axis=1)
        m = x_bar.shape[1]
        hd = pdist(x).T

        # Following parameters are not generated in the matlab code
        # when solving analytically
        x0 = None
        alpha = None
        eoptim = None
        perf = None

        # Analytical solution
        if options.analytic:
            out_a, out_z, out_c, out_b, error, r2 = PilotStage.analytic_solve(
                x,
                x_bar,
                n,
                m,
            )

        # Numerical solution
        else:
            if options.alpha is not None and options.alpha.shape == (2 * m + 2 * n, 1):
                PilotStage._pilot_print(
                    " -> PILOT is using a pre-calculated solution.",
                    _do_output,
                )
                alpha = options.alpha
            else:
                if options.x0 is not None:
                    PilotStage._pilot_print(
                        "  -> PILOT is using a user defined starting points"
                        " for BFGS.",
                        _do_output,
                    )
                    x0 = options.x0
                else:
                    PilotStage._pilot_print(
                        "  -> PILOT is using random starting points for BFGS.",
                        _do_output,
                    )
                    rng = np.random.default_rng(seed=0)
                    x0 = 2 * rng.random((2 * m + 2 * n, options.n_tries)) - 1

                alpha = np.zeros((2 * m + 2 * n, options.n_tries))
                eoptim = np.zeros(options.n_tries)
                perf = np.zeros(options.n_tries)

                idx, alpha, eoptim, perf = PilotStage.numerical_solve(
                    x,
                    hd,
                    x0,
                    x_bar,
                    n,
                    m,
                    alpha,
                    eoptim,
                    perf,
                    options,
                    _do_output,
                )

            out_a = alpha[: 2 * n, idx].reshape(2, n)
            out_z = x @ out_a.T
            b = alpha[2 * n :, idx].reshape(m, 2)
            x_hat = out_z @ b.T
            out_c = b[n + 1 : m, :].T
            out_b = b[:n, :]
            error = np.sum((x_bar - x_hat) ** 2)
            r2 = np.diag(np.corrcoef(x_bar, x_hat) ** 2).astype(np.double)

        if options.analytic:
            summary = pd.DataFrame(out_a)
            summary.rename(
                columns={
                    summary.columns[num]: feat_labels[num]
                    for num in range(len(feat_labels))
                },
                inplace=True,
            )
        else:
            summary = pd.DataFrame(out_a, columns=feat_labels)

        row_labels = ["Z_{1}", "Z_{2}"]
        rldf = pd.DataFrame(row_labels)
        summary = rldf.join(summary)

        if alpha is not None and x0 is not None:
            alpha = alpha.astype(np.float16)
            x_init: NDArray[np.double] = x0
            pout = PilotOutput(
                x_init,
                alpha,
                eoptim,
                perf,
                out_a,
                out_z,
                out_c,
                out_b,
                error,
                r2,
                summary,
            )
        else:
            pout = PilotOutput(
                x0,
                alpha,
                eoptim,
                perf,
                out_a,
                out_z,
                out_c,
                out_b,
                error,
                r2,
                summary,
            )

        PilotStage._pilot_print(
            "-------------------------------------------------------------------------",
            _do_output,
<<<<<<< HEAD
        )
        PilotStage._pilot_print(
            "  -> PILOT has completed. The projection matrix A is:",
            _do_output,
        )
=======
        )
        PilotStage._pilot_print(
            "  -> PILOT has completed. The projection matrix A is:",
            _do_output,
        )
>>>>>>> 2c68039e
        PilotStage._pilot_print(out_a, _do_output)

        return pout

    @staticmethod
    def analytic_solve(
        x: NDArray[np.double],
        x_bar: NDArray[np.double],
        n: int,
        m: int,
        _do_output: bool = True,
    ) -> tuple[
        NDArray[np.double],
        NDArray[np.double],
        NDArray[np.double],
        NDArray[np.double],
        NDArray[np.double],
        NDArray[np.float16],
    ]:
        """Solve the projection problem analytically.

        Args:
        -------
        x : NDArray[np.double]
            The feature matrix (instances x features) to process.
        x_bar : NDArray[np.double]
            Combined matrix of X and Y.
        n : int
            Number of original features.
        m : int
            Total number of features including appended Y.

        Returns:
        -------
        NDArray[np.double]
            Matrix A.
        NDArray[np.double]
            Matrix B.
        NDArray[np.double]
            Matrix C.
        NDArray[np.double]
            Matrix Z.
        NDArray[np.double]
            The mean squared error between x_bar and its
            low-dimensional approximation.
        NDArray[np.float16]
            The coefficient of determination between x_bar
            and its low-dimensional approximation.
        """
        PilotStage._pilot_print(
            "-------------------------------------------------------------------------",
            _do_output,
<<<<<<< HEAD
        )
        PilotStage._pilot_print(
            "  -> PILOT is solving analytically the projection problem.",
            _do_output,
        )
        PilotStage._pilot_print(
=======
        )
        PilotStage._pilot_print(
            "  -> PILOT is solving analytically the projection problem.",
            _do_output,
        )
        PilotStage._pilot_print(
>>>>>>> 2c68039e
            "-------------------------------------------------------------------------",
            _do_output,
        )
        x_bar = x_bar.T

        x = x.T

        covariance_matrix = np.dot(x_bar, x_bar.T)

        d, v = la.eig(covariance_matrix)

        indices = np.argsort(np.abs(d))
        indices = indices[::-1]
        v = -1 * v[:, indices[:2]]

        out_b = v[:n, :]

        out_c = v[n:m, :].T

        x_transpose = x.T
        xx_transpose = np.dot(x, x.T)
        xx_transpose_inverse = np.linalg.inv(xx_transpose)

        x_r = np.dot(x_transpose, xx_transpose_inverse)

        out_a = v.T @ x_bar @ x_r
        out_z = out_a @ x

        # Correct dimensions for x_hat computation
        bz = np.dot(out_b, out_z)
        cz = np.dot(out_c.T, out_z)
        x_hat = np.vstack((bz, cz))

        out_z = out_z.T
        error = np.sum((x_bar - x_hat) ** 2)
        r2 = np.diag(np.corrcoef(x_bar.T, x_hat.T, rowvar=False)[:m, m:]) ** 2

        a: NDArray[np.double] = out_a
        z: NDArray[np.double] = out_z
        c: NDArray[np.double] = out_c
        b: NDArray[np.double] = out_b
        err: NDArray[np.double] = error
        corref: NDArray[np.float16] = r2.astype(np.float16)

        return (a, z, c, b, err, corref)

    @staticmethod
    def numerical_solve(
        x: NDArray[np.double],
        hd: NDArray[np.double],
        x0: NDArray[np.double],
        x_bar: NDArray[np.double],
        n: int,
        m: int,
        alpha: NDArray[np.double],
        eoptim: NDArray[np.double],
        perf: NDArray[np.double],
        opts: PilotOptions,
        _do_output: bool = True,
    ) -> tuple[int, NDArray[np.double], NDArray[np.double], NDArray[np.double]]:
        """Solve the projection problem numerically.

        Args:
        -------
        x : NDArray[np.double]
            The feature matrix (instances x features)
            to process.
        x0 : NDArray[np.double]
            Initial guess for the solution.
        x_bar : NDArray[np.double]
            Combined matrix of X and Y.
        n : int
            Number of original features.
        m : int
            Total number of features including appended Y.
        alpha : NDArray[np.double]
            Flattened parameter vector containing
            both A (2*n size) and B (m*2 size) matrices.
        eoptim : NDArray[np.double]
            Optimized error function.
        perf : NDArray[np.double]
            Optimized performance matrix.
        opts : PilotOptions
            Configuration options for PILOT.

        Returns:
        -------
        NDArray[np.double]
            Flattened parameter vector containing
            both A (2*n size) and B (m*2 size) matrices.
        NDArray[np.double]
            Optimized error function.
        NDArray[np.double]
            Optimized performance matrix.
        int
            The index for the most optimal array indices
        """
        PilotStage._pilot_print(
            "-------------------------------------------------------------------------",
            _do_output,
        )
        PilotStage._pilot_print(
            "  -> PILOT is solving numerically the projection problem.",
            _do_output,
        )
        PilotStage._pilot_print(
            "  -> This may take a while. Trials will not be run sequentially.",
            _do_output,
        )
        PilotStage._pilot_print(
            "-------------------------------------------------------------------------",
            _do_output,
        )

        for i in range(opts.n_tries):
            initial_guess = x0[:, i]
            result = optim.fmin_bfgs(
                PilotStage.error_function,
                initial_guess,
                args=(x_bar, n, m),
                full_output=True,
                disp=False,
            )

            (xopts, fopts, _, _, _, _, _) = result
            alpha[:, i] = xopts
            eoptim[i] = fopts

            aux = alpha[:, i].astype(np.float64)
            a = aux[0 : 2 * n].reshape(2, n)
            z = np.dot(x, a.T)

            perf[i], _ = pearsonr(hd, pdist(z))
            idx = np.argmax(perf).astype(int)
            PilotStage._pilot_print(f"Pilot has completed trial {i + 1}", _do_output)

            al: NDArray[np.float16] = alpha.astype(np.float16)
            ept: NDArray[np.double] = eoptim
            prf: NDArray[np.double] = perf

        return idx, al, ept, prf

    @staticmethod
    def error_function(
        alpha: NDArray[np.float64],
        x_bar: NDArray[np.float64],
        n: int,
        m: int,
    ) -> float:
        """Error function used for numerical optimization in the PILOT algorithm.

        Args:
        -------
        alpha : NDArray[np.float64]
            Flattened parameter vector containing
            both A (2*n size) and B (m*2 size) matrices.
        x_bar : NDArray[np.float64]
            Combined matrix of X and Y.
        n : int
            Number of original features.
        m : int
            Total number of features including appended Y.

        Returns:
        -------
        float
            The mean squared error between x_bar and its
            low-dimensional approximation.
        """
        a = alpha[: 2 * n].reshape(2, n)
        b = alpha[2 * n :].reshape(m, 2)

        # Compute the approximation of x_bar
        x_bar_approx = x_bar[:, :n].T
        x_bar_approx = (b @ a @ x_bar_approx).T

        return float(
            np.nanmean(np.nanmean((x_bar - x_bar_approx) ** 2, axis=1), axis=0),
        )<|MERGE_RESOLUTION|>--- conflicted
+++ resolved
@@ -42,10 +42,6 @@
     feat_labels: list[str]
     pilot_options: PilotOptions
 
-<<<<<<< HEAD
-=======
-
->>>>>>> 2c68039e
 class PilotOutput(NamedTuple):
     """Outputs for the Pilot stage.
 
@@ -85,12 +81,8 @@
     b: NDArray[np.double]
     error: NDArray[np.double]
     r2: NDArray[np.double]
-<<<<<<< HEAD
-    summary: pd.DataFrame
-=======
     pilot_summary: pd.DataFrame
 
->>>>>>> 2c68039e
 
 class PilotStage(Stage[PilotInput, PilotOutput]):
     """Class for PILOT stage."""
@@ -327,19 +319,11 @@
         PilotStage._pilot_print(
             "-------------------------------------------------------------------------",
             _do_output,
-<<<<<<< HEAD
         )
         PilotStage._pilot_print(
             "  -> PILOT has completed. The projection matrix A is:",
             _do_output,
         )
-=======
-        )
-        PilotStage._pilot_print(
-            "  -> PILOT has completed. The projection matrix A is:",
-            _do_output,
-        )
->>>>>>> 2c68039e
         PilotStage._pilot_print(out_a, _do_output)
 
         return pout
@@ -392,21 +376,12 @@
         PilotStage._pilot_print(
             "-------------------------------------------------------------------------",
             _do_output,
-<<<<<<< HEAD
         )
         PilotStage._pilot_print(
             "  -> PILOT is solving analytically the projection problem.",
             _do_output,
         )
         PilotStage._pilot_print(
-=======
-        )
-        PilotStage._pilot_print(
-            "  -> PILOT is solving analytically the projection problem.",
-            _do_output,
-        )
-        PilotStage._pilot_print(
->>>>>>> 2c68039e
             "-------------------------------------------------------------------------",
             _do_output,
         )
