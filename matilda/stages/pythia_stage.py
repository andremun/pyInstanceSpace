--- conflicted
+++ resolved
@@ -1,6 +1,5 @@
 """PYTHIA function for algorithm selection and performance evaluation using SVM."""
 
-<<<<<<< HEAD
 import time
 from dataclasses import dataclass
 
@@ -41,14 +40,6 @@
     Phat: NDArray[np.double]
     c: float
     g: float
-=======
-import numpy as np
-import pandas as pd
-from numpy.typing import NDArray
-
-from matilda.data.options import PythiaOptions
-from matilda.stages.stage import Stage
->>>>>>> 85ef1610
 
 
 class PythiaStage(Stage):
@@ -79,6 +70,11 @@
             ("y_bin", NDArray[np.bool_]),
             ("y_best", NDArray[np.double]),
             ("algo_labels", list[str]),
+            ("z", NDArray[np.double]),
+            ("y", NDArray[np.double]),
+            ("y_bin", NDArray[np.bool_]),
+            ("y_best", NDArray[np.double]),
+            ("algo_labels", list[str]),
         ]
 
     @staticmethod
@@ -87,14 +83,9 @@
         return [
             ("mu", list[float]),
             ("sigma", list[float]),
-<<<<<<< HEAD
             ("w", NDArray[np.double]),
             ("cp", StratifiedKFold),
             ("svm", list[SVC]),
-=======
-            ("cp", object),  # Change it to proper type
-            ("svm", object),  # Change it to proper type
->>>>>>> 85ef1610
             ("cvcmat", NDArray[np.double]),
             ("y_sub", NDArray[np.bool_]),
             ("y_hat", NDArray[np.bool_]),
@@ -105,7 +96,6 @@
             ("precision", list[float]),
             ("recall", list[float]),
             ("accuracy", list[float]),
-<<<<<<< HEAD
             ("selection0", NDArray[np.integer]),
             ("selection1", NDArray[np.integer]),
             ("summary", pd.DataFrame),
@@ -117,14 +107,6 @@
     ) -> tuple[
         list[float],
         list[float],
-=======
-            ("selection0", NDArray[np.double]),
-            ("selection1", object),  # Change it to proper type
-            ("summary", pd.DataFrame),
-        ]
-
-    def _run(self, options: PythiaOptions) -> tuple[
->>>>>>> 85ef1610
         NDArray[np.double],
         StratifiedKFold,
         list[SVC],
