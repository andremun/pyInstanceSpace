"""TRACE Stage Module for Performance-Based Footprint Estimation.

This module implements the TRACE stage, which analyzes the performance of multiple
algorithms by generating geometric footprints. These footprints represent the areas
of good, best, and beta performance based on the clustering of instance data. The
footprints are further evaluated for their density and purity in relation to the
performance metrics of the algorithms.

The TRACE stage has several key steps:
1. Cluster the instance data using DBSCAN to identify regions of interest.
2. Generate geometric footprints representing algorithm performance.
3. Detect and resolve contradictions between algorithm footprints.
4. Compute performance metrics such as area, density, and purity for each footprint.
5. Optionally smoothen the polygonal boundaries for more refined footprint shapes.

This module is structured around the `Trace` class, which encapsulates the entire
process of footprint estimation and performance evaluation. Methods are provided
to cluster data, generate polygons, resolve contradictions between footprints, and
compute statistical metrics.

Dependencies:
- alphashape
- multiprocessing
- numpy
- pandas
- scipy
- shapely
- sklearn

Classes
-------
Trace :
    The primary class that implements the TRACE stage, providing methods to generate
    footprints and compute performance-based metrics.

Footprint :
    A dataclass representing a footprint with geometric and statistical properties.

Functions
---------
from_polygon(polygon, z, y_bin, smoothen=False):
    A function to create a Footprint object from a given polygon and corresponding
    instance data, optionally smoothing the polygon borders.
"""

import multiprocessing
import time
from concurrent.futures import ThreadPoolExecutor, as_completed
from typing import NamedTuple

import alphashape
import numpy as np
import pandas as pd
from numpy.typing import NDArray
from scipy.special import gamma
from shapely.geometry import MultiPoint, MultiPolygon, Polygon
from shapely.ops import triangulate, unary_union

from matilda.data.model import Footprint
<<<<<<< HEAD
from matilda.data.options import TraceOptions
=======
from matilda.data.options import ParallelOptions, TraceOptions
>>>>>>> 2c68039e
from matilda.stages.stage import Stage

POLYGON_MIN_POINT_REQUIREMENT = 3


class TraceInputs(NamedTuple):
    """A named tuple to encapsulate the inputs required for the TRACE analysis.

    Attributes:
    ----------
    z : NDArray[np.double]
        The space of instances, represented as an array of data points (features).
    selection0 : NDArray[np.int_]
        Performance metrics from the Pythia algorithm, represented as an array.
    p : NDArray[np.int_]
        Performance metrics from the data source, represented as an array of values.
    beta : NDArray[np.bool_]
        A binary array indicating specific beta thresholds for the footprint.
    algo_labels : list[str]
        A list of labels for each algorithm, represented as strings.
    y_hat : NDArray[np.bool_]
        A binary array indicating performance of the Pythia algorithm,
        where each column corresponds to an algorithm's performance.
    y_bin : NDArray[np.bool_]
        A binary array indicating performance of the data-driven approach,
        where each column corresponds to an algorithm's performance.
    trace_options : TraceOptions
        Configuration options for the TRACE analysis, determining specific behaviour
        for footprint construction and evaluation.
    """

    z: NDArray[np.double]
    selection0: NDArray[np.int_]
    p: NDArray[np.int_]
    beta: NDArray[np.bool_]
    algo_labels: list[str]
    y_hat: NDArray[np.bool_]
    y_bin: NDArray[np.bool_]
    trace_options: TraceOptions
<<<<<<< HEAD
=======
    parallel_options: ParallelOptions
>>>>>>> 2c68039e


class TraceOutputs(NamedTuple):
    """A named tuple to encapsulate the outputs of the TRACE analysis.

    Attributes:
    ----------
    space : Footprint
        The footprint representing the entire space of instances.
    good : list[Footprint]
        A list of footprints for the regions of good performance for each algorithm.
    best : list[Footprint]
        A list of footprints for the regions of best performance for each algorithm.
    hard : Footprint
        The footprint representing the region that fails to meet the beta threshold.
    summary : pd.DataFrame
        A pandas DataFrame containing the summary of the footprint analysis, including
        metrics such as area, density, and purity for both good and best performance
        regions.
    """

    space: Footprint
    good: list[Footprint]
    best: list[Footprint]
    hard: Footprint
<<<<<<< HEAD
    summary: pd.DataFrame
=======
    trace_summary: pd.DataFrame
>>>>>>> 2c68039e


class TraceStage(Stage[TraceInputs, TraceOutputs]):
    """A class to manage the TRACE analysis process for performance footprints.

    The TRACE class is designed to analyze the performance of different algorithms by
    generating geometric footprints that represent areas of good, best, and beta
    performance. The footprints are constructed based on clustering of instance data
    and are evaluated for their density and purity relative to specific algorithmic
    performance metrics.

    Attributes:
    ----------
    z : NDArray[np.double]
    The space of instances, represented as an array of data points (features).
    y_bin : NDArray[np.bool_]
    Binary indicators of performance, where each column corresponds to an
    algorithm's performance.
    p : NDArray[np.int_]
    Performance metrics for algorithms, represented as integers where each value
    corresponds to the index of an algorithm.
    beta : NDArray[np.bool_]
    Specific binary thresholds for footprint calculation.
    algo_labels : list[str]
    List of labels for each algorithm.
    opts : TraceOptions
    Configuration options for TRACE and its subroutines, controlling the behavior
    of the analysis.

    Methods:
    -------
    __init__(self) -> None:
    Initializes the Trace class without any parameters.

    run(self, z: NDArray[np.double], y_bin: NDArray[np.bool_], p: NDArray[np.int_],
    beta: NDArray[np.bool_], algo_labels: list[str], opts: TraceOptions)
    -> tuple[TraceDataChanged, TraceOut]:
    Performs the TRACE footprint analysis and returns the results, including
    footprints and a summary.

    build(self, y_bin: NDArray[np.bool_]) -> Footprint:
    Constructs a footprint polygon using DBSCAN clustering based on the provided
    binary indicators.

    contra(self, base: Footprint, test: Footprint, y_base: NDArray[np.bool_],
       y_test: NDArray[np.bool_]) -> tuple[Footprint, Footprint]:
    Detects and resolves contradictions between two footprint polygons.

    tight(self, polygon: Polygon | MultiPolygon, y_bin: NDArray[np.bool_])
    -> Polygon | None:
    Refines an existing polygon by removing slivers and improving its shape.

    fit_poly(self, polydata: NDArray[np.double], y_bin: NDArray[np.bool_])
    -> Polygon | None:
    Fits a polygon to the given data points, ensuring it adheres to purity constraints.

    summary(self, footprint: Footprint, space_area: float, space_density: float)
    -> list[float]:
    Summarizes the footprint metrics, returning a list of values such as area,
    normalized area, density, normalized density, and purity.

    throw(self) -> Footprint:
    Generates an empty footprint with default values, indicating insufficient data.

    run_dbscan(self, y_bin: NDArray[np.bool_], data: NDArray[np.double])
    -> NDArray[np.int_]:
    Performs DBSCAN clustering on the dataset and returns an array of cluster labels.

    process_algorithm(self, i: int) -> tuple[int, Footprint, Footprint]:
    Processes a single algorithm to calculate its good and best performance footprints.

    parallel_processing(self, n_workers: int, n_algos: int) -> tuple[list[Footprint],
    list[Footprint]]:
    Performs parallel processing to calculate footprints for multiple algorithms.
    """

    def __init__(
        self,
        z: NDArray[np.double],
        y_bin: NDArray[np.bool_],
        p: NDArray[np.int_],
        beta: NDArray[np.bool_],
        algo_labels: list[str],
<<<<<<< HEAD
        opts: TraceOptions,
    ) -> None:
        """Initialise the Trace analysis with provided data and options.

        Parameters:
        ----------
        z : NDArray[np.double]
            The space of instances, represented as an array of data points (features).
        y_bin : NDArray[np.bool_]
            Binary indicators of performance for each algorithm.
        p : NDArray[np.int_]
            Performance metrics for algorithms, where each value corresponds to
            the index of an algorithm.
        beta : NDArray[np.bool_]
            Specific binary thresholds for footprint calculation.
        algo_labels : list[str]
            List of labels for each algorithm.
        opts : TraceOptions
            Configuration options for TRACE and its subroutines.
        """
        self.z = z
        self.y_bin = y_bin
        self.p = p
        self.beta = beta
        self.algo_labels = algo_labels
        self.opts = opts

    @staticmethod
    def _inputs() -> type[TraceInputs]:
        """Use the method for determining the inputs for trace.

        Args
        ----
            None
=======
        trace_opts: TraceOptions,
        parallel_opts: ParallelOptions,
    ) -> None:
        """Initialise the Trace analysis with provided data and options.

        Parameters:
        ----------
        z : NDArray[np.double]
            The space of instances, represented as an array of data points (features).
        y_bin : NDArray[np.bool_]
            Binary indicators of performance for each algorithm.
        p : NDArray[np.int_]
            Performance metrics for algorithms, where each value corresponds to
            the index of an algorithm.
        beta : NDArray[np.bool_]
            Specific binary thresholds for footprint calculation.
        algo_labels : list[str]
            List of labels for each algorithm.
        trace_opts : TraceOptions
            Configuration options for TRACE and its subroutines.
        parallel_opts : ParallelOptions
            Configuration options for parallel processing in Matilda.
        """
        self.z = z
        self.y_bin = y_bin
        self.p = p
        self.beta = beta
        self.algo_labels = algo_labels
        self.opts = trace_opts
        self.parallel_opts = parallel_opts

    @staticmethod
    def _inputs() -> type[TraceInputs]:
        """Use the method for determining the inputs for trace.

        Args
        ----
>>>>>>> 2c68039e

        Returns
        -------
            list[tuple[str, type]]
                List of inputs for the stage
        """
        return TraceInputs

    @staticmethod
    def _outputs() -> type[TraceOutputs]:
        """Use the method for determining the outputs for trace.

        Args
        ----
<<<<<<< HEAD
            None
=======
>>>>>>> 2c68039e

        Returns
        -------
            list[tuple[str, type]]
                List of outputs for the stage
        """
        return TraceOutputs

    @staticmethod
    def _run(inputs: TraceInputs) -> TraceOutputs:
        """Use the method for running the trace stage as well as surrounding buildIS.

        Args
        ----
            options (TraceOptions): Configuration options for TRACE and its subroutines

        Returns
        -------
            tuple[Footprint, list[Footprint], list[Footprint], Footprint, pd.DataFrame]
                The results of the trace stage
        """
        print(
            "========================================================================",
        )
        print("-> Calling TRACE to perform the footprint analysis.")
        print(
            "========================================================================",
        )

        if inputs.trace_options.use_sim:
            print("  -> TRACE will use PYTHIA's results to calculate the footprints.")
            return TraceStage.trace(
                inputs.z,
                inputs.y_hat,
                inputs.selection0,
                inputs.beta,
                inputs.algo_labels,
                inputs.trace_options,
<<<<<<< HEAD
=======
                inputs.parallel_options,
>>>>>>> 2c68039e
            )
        print("  -> TRACE will use experimental data to calculate the footprints.")
        return TraceStage.trace(
            inputs.z,
            inputs.y_bin,
            inputs.p,
            inputs.beta,
            inputs.algo_labels,
            inputs.trace_options,
<<<<<<< HEAD
=======
            inputs.parallel_options,
>>>>>>> 2c68039e
        )

    @staticmethod
    def trace(
        z: NDArray[np.double],
        y_bin: NDArray[np.bool_],
        p: NDArray[np.int_],
        beta: NDArray[np.bool_],
        algo_labels: list[str],
<<<<<<< HEAD
        opts: TraceOptions,
=======
        trace_opts: TraceOptions,
        parallel_opts: ParallelOptions,
>>>>>>> 2c68039e
    ) -> TraceOutputs:
        """Perform the TRACE footprint analysis.

        Parameters:
        ----------
        z : NDArray[np.double]
            The space of instances.
        y_bin : NDArray[np.bool_]
            Binary indicators of performance.
        p : NDArray[np.int_]
            Performance metrics for algorithms.
        beta : NDArray[np.bool_]
            Specific beta threshold for footprint calculation.
        algo_labels : list[str]
            Labels for each algorithm.
        trace_opts : TraceOptions
            Configuration options for TRACE and its subroutines.
        parallel_opts : ParallelOptions
            Configuration options for parallel processing in Matilda.

        Returns:
        -------
        TraceDataChanged:
            Should be Empty
        TraceOut:
            An instance of TraceOut containing the analysis results, including
            the calculated footprints and summary statistics.
        """
<<<<<<< HEAD
        trace = TraceStage(z, y_bin, p, beta, algo_labels, opts)
=======
        trace = TraceStage(z, y_bin, p, beta, algo_labels, trace_opts, parallel_opts)
>>>>>>> 2c68039e
        return trace._trace()  # noqa: SLF001

    def _trace(self) -> TraceOutputs:
        """Perform the TRACE footprint analysis.

        Parameters:
        ----------
        z : NDArray[np.double]
            The space of instances.
        y_bin : NDArray[np.bool_]
            Binary indicators of performance.
        p : NDArray[np.int_]
            Performance metrics for algorithms.
        beta : NDArray[np.bool_]
            Specific beta threshold for footprint calculation.
        algo_labels : list[str]
            Labels for each algorithm.
        opts : TraceOptions
            Configuration options for TRACE and its subroutines.

        Returns:
        -------
        TraceDataChanged:
            Should be Empty
        TraceOut:
            An instance of TraceOut containing the analysis results, including
            the calculated footprints and summary statistics.
        """
        # Create a boolean array to calculate the space footprint

        true_array: NDArray[np.bool_] = np.array(
            [True for _ in self.y_bin],
            dtype=np.bool_,
        )

        # Calculate the space footprint (area and density)
        print("  -> TRACE is calculating the space area and density.")
        space = self.build(true_array)  # Build the footprint for the entire space
        print(f"    -> Space area: {space.area} | Space density: {space.density}")

        # Prepare to calculate footprints for each algorithm's
        # good and best performance
        print(
            "------------------------------------------------------------------------",
        )
        print("  -> TRACE is calculating the algorithm footprints.")

        # Calculate the good and best performance footprints for all algorithms
        # Determine the number of algorithms being analyzed
        n_algos = self.y_bin.shape[1]
        good, best = self.compute_algorithm_qualities(n_algos)

        # Detect and resolve contradictions between the best performance footprints
        print(
            "------------------------------------------------------------------------",
        )
        print(
            "  -> TRACE is detecting and removing contradictory"
            " sections of the footprints.",
        )
        for i in range(n_algos):
            print(f"  -> Base algorithm '{self.algo_labels[i]}'")
            start_base = (
                time.time()
            )  # Track the start time for processing this base algorithm

            algo_1: NDArray[np.bool_] = np.array(
                [int(v) == i for v in self.p],
                dtype=np.bool_,
            )

            for j in range(i + 1, n_algos):
                print(
                    f"      -> TRACE is comparing '"
                    f"{self.algo_labels[i]}' with '{self.algo_labels[j]}'",
                )
                start_test = time.time()  # Track the start time for the comparison

                # Create boolean arrays indicating which points correspond
                # to each algorithm's best performance

                algo_2: NDArray[np.bool_] = np.array(
                    [int(v) == j for v in self.p],
                    dtype=np.bool_,
                )

                # Resolve contradictions between the compared algorithms'  footprints
                best[i], best[j] = self.contra(best[i], best[j], algo_1, algo_2)

                # Print the elapsed time for the comparison
                elapsed_test = time.time() - start_test
                print(
                    f"      -> Test algorithm '{self.algo_labels[j]}' completed. "
                    f"Elapsed time: {elapsed_test:.2f}s",
                )

            # Print the elapsed time for processing this base algorithm
            elapsed_base = time.time() - start_base
            print(
                f"  -> Base algorithm '{self.algo_labels[i]}' completed. Elapsed time:"
                f" {elapsed_base:.2f}s",
            )

        # Calculate the footprint for the beta threshold,
        # which is a stricter performance threshold
        print(
            "------------------------------------------------------------------------",
        )
        print("  -> TRACE is calculating the beta-footprint.")
        hard = self.build(
            ~self.beta,
        )  # Build the footprint for instances not meeting the beta threshold

        # Prepare the summary table for all algorithms,
        # which includes various performance metrics
        print(
            "------------------------------------------------------------------------",
        )
        print("  -> TRACE is preparing the summary table.")

        # Create a pandas DataFrame and name the column "Algorithms"
        algorithm_names_df = pd.DataFrame(self.algo_labels, columns=["Algorithm"])

        data_labels = [
            "Area_Good",
            "Area_Good_Normalised",
            "Density_Good",
            "Density_Good_Normalised",
            "Purity_Good",
            "Area_Best",
            "Area_Best_Normalised",
            "Density_Best",
            "Density_Best_Normalised",
            "Purity_Best",
        ]

        # Populate the summary table with metrics for each algorithm's
        # good and best footprints
        summary_data = []

        for i, _ in enumerate(self.algo_labels):
            summary_row = self.summary(good[i], space.area, space.density)
            # Add good performance metrics
            summary_row.extend(
                self.summary(
                    best[i],
                    space.area,
                    space.density,
                ),
            )  # Add the best performance metrics

            summary_data.append(summary_row)

        # Convert the summary data into a pandas DataFrame for better organization
        summary_df = pd.DataFrame(summary_data, columns=data_labels)
        final_df = pd.concat([algorithm_names_df, summary_df], axis=1)
        # Print the completed summary of the TRACE analysis
        print("  -> TRACE has completed. Footprint analysis results:")
        print(" ")
        print(final_df)

        # Return the results as a TraceOut dataclass instance
        return TraceOutputs(
            space=space,
            good=good,
            best=best,
            hard=hard,
<<<<<<< HEAD
            summary=final_df,
=======
            trace_summary=final_df,
>>>>>>> 2c68039e
        )

    def build(self, y_bin: NDArray[np.bool_]) -> Footprint:
        """Construct a footprint polygon using DBSCAN clustering.

        Parameters:
        ----------
        y_bin : NDArray[np.bool_]
            Binary indicator vector indicating which data points are of interest.

        Returns:
        -------
        Footprint:
            The constructed footprint with calculated area, density, and purity.
        """
        # Extract rows where y_bin is True
        filtered_z = self.z[y_bin]

        # Find unique rows
        unique_rows = np.unique(filtered_z, axis=0)

        # Check the number of unique rows
        if unique_rows.shape[0] < POLYGON_MIN_POINT_REQUIREMENT:
            return self.throw()

        labels = self.run_dbscan(y_bin, unique_rows)
        flag = False
        polygon_body: Polygon = Polygon()
        for i in range(1, int(np.max(labels)) + 1):
            polydata = unique_rows[labels == i]

            aux = self.fit_poly(polydata, y_bin)
            if aux:
                if not flag:
                    polygon_body = aux
                    flag = True
                else:
                    polygon_body = polygon_body.union(aux)

        return Footprint.from_polygon(
            polygon=polygon_body,
            z=self.z,
            y_bin=y_bin,
            smoothen=True,
        )

    def contra(
        self,
        base: Footprint,
        test: Footprint,
        y_base: NDArray[np.bool_],
        y_test: NDArray[np.bool_],
    ) -> tuple[Footprint, Footprint]:
        """Detect and resolve contradictions between two footprint polygons.

        Parameters:
        ----------
        base : Footprint
            The base footprint polygon.
        test : Footprint
            The test footprint polygon.
        y_base : NDArray[np.bool_]
            Binary array indicating the points corresponding to the base footprint.
        y_test : NDArray[np.bool_]
            Binary array indicating the points corresponding to the test footprint.

        Returns:
        -------
        tuple:
            Updated base and test footprints after resolving contradictions.
        """
        if base.polygon is None or test.polygon is None:
            return base, test

        base_polygon = base.polygon
        test_polygon = test.polygon

        max_tries = 3
        num_tries = 1
        contradiction = base_polygon.intersection(test_polygon)

        while not contradiction.is_empty and num_tries <= max_tries:
            num_elements = np.sum(
                [contradiction.contains(point) for point in MultiPoint(self.z).geoms],
            )
            num_good_elements_base = np.sum(
                [
                    contradiction.contains(point)
                    for point in MultiPoint(self.z[y_base]).geoms
                ],
            )
            num_good_elements_test = np.sum(
                [
                    contradiction.contains(point)
                    for point in MultiPoint(self.z[y_test]).geoms
                ],
            )

            purity_base = num_good_elements_base / num_elements
            purity_test = num_good_elements_test / num_elements

            if purity_base > purity_test:
                c_area = contradiction.area / test_polygon.area
                print(
                    f"        -> {round(100 * c_area, 1)}% of the test footprint "
                    "is contradictory.",
                )
                test_polygon = test_polygon.difference(contradiction)
                if num_tries < max_tries:
                    test_polygon = self.tight(test_polygon, y_test)
            elif purity_test > purity_base:
                c_area = contradiction.area / base_polygon.area
                print(
                    f"        -> {round(100 * c_area, 1)}% of the base footprint "
                    "is contradictory.",
                )
                base_polygon = base_polygon.difference(contradiction)
                if num_tries < max_tries:
                    base_polygon = self.tight(base_polygon, y_base)
            else:
                print(
                    "        -> Purity of the contradicting areas is equal for both "
                    "footprints.",
                )
                print("        -> Ignoring the contradicting area.")
                break

            if base_polygon.is_empty or test_polygon.is_empty:
                break

            contradiction = base_polygon.intersection(test_polygon)

            num_tries += 1

        base = Footprint.from_polygon(polygon=base_polygon, z=self.z, y_bin=y_base)
        test = Footprint.from_polygon(polygon=test_polygon, z=self.z, y_bin=y_test)

        return base, test

    def tight(
        self,
        polygon: Polygon | MultiPolygon,
        y_bin: NDArray[np.bool_],
    ) -> Polygon | None:
        """Refine an existing polygon by removing slivers and improving its shape.

        Parameters:
        ----------
        polygon : Polygon | MultiPolygon
            The polygon or multipolygon to be refined.
        y_bin : NDArray[np.bool_]
            Binary array indicating which data points belong to the polygon.

        Returns:
        -------
        Polygon | None:
            The refined polygon, or None if the refinement fails.
        """
        if polygon is None:
            return None

        splits = (
            [item for item in polygon.geoms]
            if isinstance(polygon, MultiPolygon)
            else [polygon]
        )
        n_polygons = len(splits)
        refined_polygons = []

        for i in range(n_polygons):
            criteria = np.logical_and(splits[i].contains(MultiPoint(self.z)), y_bin)
            polydata = self.z[criteria]

            if polydata.shape[0] < POLYGON_MIN_POINT_REQUIREMENT:
                continue

            temp_polygon = Polygon(polydata)

            boundary = temp_polygon.boundary
            filtered_polydata = polydata[boundary]
            aux = self.fit_poly(filtered_polydata, y_bin)

            if aux:
                refined_polygons.append(aux)

        if len(refined_polygons) > 0:
            return unary_union(refined_polygons)
        return None

    def fit_poly(
        self,
        polydata: NDArray[np.double],
        y_bin: NDArray[np.bool_],
    ) -> Polygon | None:
        """Fit a polygon to the given data points, following the purity constraints.

        Parameters:
        ----------
        polydata : NDArray[np.double]
            The data points to fit the polygon to.
        y_bin : NDArray[np.bool_]
            Binary array indicating which data points should be considered
            for the polygon.

        Returns:
        -------
        Polygon | None:
            The fitted polygon, or None if the fitting fails.
        """
        if polydata.shape[0] < POLYGON_MIN_POINT_REQUIREMENT:
            return None

        polygon = alphashape.alphashape(polydata, 2.15).simplify(
            0.05,
        )

        if not np.all(y_bin):
            if polygon.is_empty:
                return None
            tri = triangulate(polygon)
            for piece in tri:
                elements = np.sum(
                    [
                        piece.convex_hull.contains(point)
                        for point in MultiPoint(self.z).geoms
                    ],
                )
                good_elements = np.sum(
                    [
                        piece.convex_hull.contains(point)
                        for point in MultiPoint(self.z[y_bin]).geoms
                    ],
                )
                if elements > 0 and (good_elements / elements) < self.opts.purity:
                    polygon = polygon.difference(piece)

        return polygon

    @staticmethod
    def summary(
        footprint: Footprint,
        space_area: float,
        space_density: float,
    ) -> list[float]:
        """Summarize the footprint metrics.

        Parameters:
        ----------
        footprint : Footprint
            The footprint to summarize.
        space_area : float
            The total area of the space being analyzed.
        space_density : float
            The density of the entire space.

        Returns:
        -------
        list:
            A list containing summarized metrics such as area, normalized area,
            density, normalized density, and purity.
        """
        area = footprint.area if footprint.area is not None else 0
        normalised_area = (
            float(area / space_area)
            if ((space_area is not None) and (space_area != 0))
            else float(area)
        )
        density = footprint.density if footprint.density is not None else 0
        normalised_density = (
            float(density / space_density)
            if ((space_density is not None) and (space_density != 0))
            else float(footprint.density)
        )
        purity = float(footprint.purity)

        out = [area, normalised_area, density, normalised_density, purity]
        return [
            element if ((element is not None) and (not np.isnan(element))) else 0
            for element in out
        ]

    @staticmethod
    def throw() -> Footprint:
        """Generate a footprint with default values, indicating insufficient data.

        Returns:
        -------
        Footprint:
            An instance of Footprint with default values.
        """
        print("        -> There are not enough instances to calculate a footprint.")
        print("        -> The subset of instances used is too small.")
        return Footprint(None, 0, 0, 0, 0, 0)

    @staticmethod
    def run_dbscan(
        y_bin: NDArray[np.bool_],
        data: NDArray[np.double],
    ) -> NDArray[np.float64]:
        """Perform DBSCAN clustering on the dataset.

        Parameters:
        ----------
        y_bin : NDArray[np.bool_]
            Binary indicator vector to filter the data points.
        data : NDArray[np.double]
            The dataset to cluster.

        Returns:
        -------
        NDArray[np.int_]:
            Array of cluster labels for each data point.
        """
        nn = max(min(np.ceil(np.sum(y_bin) / 20), 50), 3)
        # Compute Eps
        eps = TraceStage.epsilon(data, nn)
        return TraceStage.dbscan(data, nn, eps)

    @staticmethod
    def epsilon(x: NDArray[np.double], k: int) -> float:
        """Analytical way of estimating neighborhood radius for DBSCAN.

        Parameters:
        ----------
        x: NDArray[np.double]
            data matrix (m, n); m-objects, n-variables
        k: int
            number of objects in a neighborhood of an object
            (minimal number of objects considered as a cluster)

        Returns:
        -------
        Eps: float
            Estimated neighborhood radius
        """
        m, n = x.shape
        ranges = np.max(x, axis=0) - np.min(x, axis=0)
        numerator = np.prod(ranges) * k * gamma(0.5 * n + 1)
        denominator = m * np.sqrt(np.pi**n)
        return float((numerator / denominator) ** (1.0 / n))

    @staticmethod
    def dist(
        i: NDArray[np.double],
        x: NDArray[np.double],
    ) -> float | NDArray[np.double]:
        """Calculate the Euclidean distances between objects.

        Parameters:
        ----------
        i: NDArray[np.double]
            an object (1, n)
        x: NDArray[np.double]
            data matrix (m, n); m-objects, n-variables

        Returns:
        -------
        D: float
            Euclidean distance (m,)
        """
        m, n = x.shape

        return (
            float(np.abs(x - i).flatten())
            if n == 1
            else np.sqrt(np.sum((x - i) ** 2, axis=1))
        )

    @staticmethod
    def dbscan(x: NDArray[np.double], k: int, eps: float) -> NDArray[np.float64]:
        """Density-Based Spatial Clustering of Applications with Noise (DBSCAN).

        Parameters:
        ----------
        x: NDArray[np.double]
           data matrix (m, n); m-objects, n-variables
        k: int
            minimum number of points to form a cluster
        eps: float
            neighborhood radius; if None, it will be estimated using the epsilon
            function

        Returns:
        -------
        class_: NDArray[np.int_]
            Cluster assignments for each point (-1 for noise)
        """
        m, n = x.shape
        if eps is None:
            eps = TraceStage.epsilon(x, k)
        # Augment x with indices
        x_with_index = np.hstack((np.arange(m).reshape(m, 1), x))
        type_ = np.zeros(m)  # 1: core, 0: border, -1: noise
        no = 1  # Cluster label
        touched = np.zeros(m)  # 0: not processed, 1: processed
        classes = np.zeros(m)  # Cluster assignment
        for i in range(m):
            if touched[i] == 0:
                ob = x_with_index[i, :]
                d = TraceStage.dist(ob[1:], x_with_index[:, 1:])
                ind = np.where(d <= eps)[0]
                if 1 < len(ind) < k + 1:
                    type_[i] = 0  # Border point
                    classes[i] = 0
                if len(ind) == 1:
                    type_[i] = -1  # Noise point
                    classes[i] = -1
                    touched[i] = 1
                if len(ind) >= k + 1:
                    type_[i] = 1  # Core point
                    classes[ind] = no
                    ind_list = list(ind)
                    while len(ind_list) > 0:
                        current_index = ind_list[0]
                        ob = x_with_index[current_index, :]
                        touched[current_index] = 1
                        ind_list.pop(0)
                        d = TraceStage.dist(ob[1:], x_with_index[:, 1:])
                        i1 = np.where(d <= eps)[0]
                        if len(i1) > 1:
                            classes[i1] = no
                            if len(i1) >= k + 1:
                                type_[int(ob[0])] = 1
                            else:
                                type_[int(ob[0])] = 0
                            for j in i1:
                                if touched[j] == 0:
                                    touched[j] = 1
                                    ind_list.append(j)
                                    classes[j] = no
                    no += 1
        i1 = np.where(classes == 0)[0]
        classes[i1] = -1
        type_[i1] = -1
        return classes

    def process_algorithm(self, i: int) -> tuple[int, Footprint, Footprint]:
        """Process an algorithm to calculate its good and best performance footprints.

        Parameters:
        ----------
        i : int
            Index of the algorithm to process.

        Returns:
        -------
        tuple[int, Footprint, Footprint]:
            The index of the algorithm, and its good and best performance footprints.
        """
        start_time = time.time()
        print(f"    -> Good performance footprint for '{self.algo_labels[i]}'")
        good_performance = self.build(self.y_bin[:, i])

        print(f"    -> Best performance footprint for '{self.algo_labels[i]}'")
        bool_array: NDArray[np.bool_] = np.array(
            [int(v) == i for v in self.p],
            dtype=np.bool_,
        )
        best_performance = self.build(bool_array)

        elapsed_time = time.time() - start_time
        print(
            f"    -> Algorithm '{self.algo_labels[i]}' completed. "
            f"Elapsed time: {elapsed_time:.2f}s",
        )

        return i, good_performance, best_performance

    def compute_algorithm_qualities(
        self,
        n_algos: int,
    ) -> tuple[list[Footprint], list[Footprint]]:
        """Perform parallel processing to calculate footprints for multiple algorithms.

        Parameters:
        ----------
        n_workers : int
            Number of worker threads to use.
        n_algos : int
            Number of algorithms to process.

        Returns:
        -------
        tuple[list[Footprint], list[Footprint]]:
            Lists of good and best performance footprints for each algorithm.
        """
        # Determine the number of workers available for parallel processing
        good: list[Footprint] = [Footprint(None, 0, 0, 0, 0, 0) for _ in range(n_algos)]
        best: list[Footprint] = [Footprint(None, 0, 0, 0, 0, 0) for _ in range(n_algos)]
        worker_count = min(self.parallel_opts.n_cores, multiprocessing.cpu_count())
        with ThreadPoolExecutor(max_workers=worker_count) as executor:
            futures = [
                executor.submit(self.process_algorithm, i) for i in range(n_algos)
            ]
            for future in as_completed(futures):
                i: int
                good_performance: Footprint
                best_performance: Footprint
                i, good_performance, best_performance = future.result()
                good[i] = good_performance
                best[i] = best_performance

        return good, best<|MERGE_RESOLUTION|>--- conflicted
+++ resolved
@@ -57,11 +57,7 @@
 from shapely.ops import triangulate, unary_union
 
 from matilda.data.model import Footprint
-<<<<<<< HEAD
-from matilda.data.options import TraceOptions
-=======
 from matilda.data.options import ParallelOptions, TraceOptions
->>>>>>> 2c68039e
 from matilda.stages.stage import Stage
 
 POLYGON_MIN_POINT_REQUIREMENT = 3
@@ -101,10 +97,7 @@
     y_hat: NDArray[np.bool_]
     y_bin: NDArray[np.bool_]
     trace_options: TraceOptions
-<<<<<<< HEAD
-=======
     parallel_options: ParallelOptions
->>>>>>> 2c68039e
 
 
 class TraceOutputs(NamedTuple):
@@ -130,11 +123,7 @@
     good: list[Footprint]
     best: list[Footprint]
     hard: Footprint
-<<<<<<< HEAD
-    summary: pd.DataFrame
-=======
     trace_summary: pd.DataFrame
->>>>>>> 2c68039e
 
 
 class TraceStage(Stage[TraceInputs, TraceOutputs]):
@@ -218,42 +207,6 @@
         p: NDArray[np.int_],
         beta: NDArray[np.bool_],
         algo_labels: list[str],
-<<<<<<< HEAD
-        opts: TraceOptions,
-    ) -> None:
-        """Initialise the Trace analysis with provided data and options.
-
-        Parameters:
-        ----------
-        z : NDArray[np.double]
-            The space of instances, represented as an array of data points (features).
-        y_bin : NDArray[np.bool_]
-            Binary indicators of performance for each algorithm.
-        p : NDArray[np.int_]
-            Performance metrics for algorithms, where each value corresponds to
-            the index of an algorithm.
-        beta : NDArray[np.bool_]
-            Specific binary thresholds for footprint calculation.
-        algo_labels : list[str]
-            List of labels for each algorithm.
-        opts : TraceOptions
-            Configuration options for TRACE and its subroutines.
-        """
-        self.z = z
-        self.y_bin = y_bin
-        self.p = p
-        self.beta = beta
-        self.algo_labels = algo_labels
-        self.opts = opts
-
-    @staticmethod
-    def _inputs() -> type[TraceInputs]:
-        """Use the method for determining the inputs for trace.
-
-        Args
-        ----
-            None
-=======
         trace_opts: TraceOptions,
         parallel_opts: ParallelOptions,
     ) -> None:
@@ -291,7 +244,6 @@
 
         Args
         ----
->>>>>>> 2c68039e
 
         Returns
         -------
@@ -306,10 +258,6 @@
 
         Args
         ----
-<<<<<<< HEAD
-            None
-=======
->>>>>>> 2c68039e
 
         Returns
         -------
@@ -348,10 +296,7 @@
                 inputs.beta,
                 inputs.algo_labels,
                 inputs.trace_options,
-<<<<<<< HEAD
-=======
                 inputs.parallel_options,
->>>>>>> 2c68039e
             )
         print("  -> TRACE will use experimental data to calculate the footprints.")
         return TraceStage.trace(
@@ -361,10 +306,7 @@
             inputs.beta,
             inputs.algo_labels,
             inputs.trace_options,
-<<<<<<< HEAD
-=======
             inputs.parallel_options,
->>>>>>> 2c68039e
         )
 
     @staticmethod
@@ -374,12 +316,8 @@
         p: NDArray[np.int_],
         beta: NDArray[np.bool_],
         algo_labels: list[str],
-<<<<<<< HEAD
-        opts: TraceOptions,
-=======
         trace_opts: TraceOptions,
         parallel_opts: ParallelOptions,
->>>>>>> 2c68039e
     ) -> TraceOutputs:
         """Perform the TRACE footprint analysis.
 
@@ -408,11 +346,7 @@
             An instance of TraceOut containing the analysis results, including
             the calculated footprints and summary statistics.
         """
-<<<<<<< HEAD
-        trace = TraceStage(z, y_bin, p, beta, algo_labels, opts)
-=======
         trace = TraceStage(z, y_bin, p, beta, algo_labels, trace_opts, parallel_opts)
->>>>>>> 2c68039e
         return trace._trace()  # noqa: SLF001
 
     def _trace(self) -> TraceOutputs:
@@ -580,11 +514,7 @@
             good=good,
             best=best,
             hard=hard,
-<<<<<<< HEAD
-            summary=final_df,
-=======
             trace_summary=final_df,
->>>>>>> 2c68039e
         )
 
     def build(self, y_bin: NDArray[np.bool_]) -> Footprint:
