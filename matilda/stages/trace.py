"""TRACE: Calculating the algorithm footprints.

Triangulation with Removal of Areas with Contradicting Evidence (TRACE)
is an algorithm used to estimate the area of good performance of an
algorithm within the space.
For more details, please read the original Matlab code and liveDemo.

"""

# Allows using Trace type inside the Trace class. This is only required in static
# constructors.
from __future__ import annotations

# Standard library imports
import time
import warnings
from typing import List, Optional

# Third-party imports
import numpy as np
import pandas as pd
from numpy.typing import NDArray

<<<<<<< HEAD
# Local application/library specific imports
from matilda.data.model import Footprint, PolyShape, TraceOut
=======
from matilda.data.model import Footprint, PolyShape, TraceDataChanged, TraceOut
>>>>>>> e6e33b7d
from matilda.data.option import TraceOptions


class Trace:
    """See file docstring."""

    z: NDArray[np.double]
    y_bin: NDArray[np.bool_]
    p: NDArray[np.double]
    beta: NDArray[np.bool_]
    algo_labels: list[str]
    opts: TraceOptions

    def __init__(
        self,
        z: NDArray[np.double],
        y_bin: NDArray[np.bool_],
        p: NDArray[np.double],
        beta: NDArray[np.bool_],
        algo_labels: list[str],
        opts: TraceOptions,
    ) -> None:
        """Initialise the Trace stage.

        Args
        ----
            z (NDArray[np.double]): The space of instances
            y_bin (NDArray[np.bool_]): Binary indicators of performance
            p (NDArray[np.double]): Performance metrics for algorithms
            beta (NDArray[np.bool_]): Specific beta threshold for footprint calculation
            algo_labels (list[str]): Labels for each algorithm. Note that the datatype
                is still in deciding
            opts (TraceOptions): Configuration options for TRACE and its subroutines
        """
        self.z = z
        self.y_bin = y_bin
        self.p = p
        self.beta = beta
        self.algo_labels = algo_labels
        self.opts = opts

    @staticmethod
    def run(
        z: NDArray[np.double],
        y_bin: NDArray[np.bool_],
        p: NDArray[np.double],
        beta: NDArray[np.bool_],
        algo_labels: list[str],
        opts: TraceOptions,
    ) -> tuple[TraceDataChanged, TraceOut]:
        """Estimate the good performance area of algorithms within the space.

        Parameters
        ----------
        z : NDArray[np.double]
            The space of instances
        y_bin : NDArray[np.bool_]
            Binary indicators of performance
        p : NDArray[np.double]
            Performance metrics for algorithms
        beta : NDArray[np.bool_]
            Specific beta threshold for footprint calculation
        algo_labels : list[str]
            Labels for each algorithm. Note that the datatype is still in deciding
        opts : TraceOptions
            Configuration options for TRACE and its subroutines

        Returns
        -------
        TraceOut :
            A structured output containing the results of the TRACE analysis
            including algorithm footprints and performance summaries.
        """
        # TODO: parallel pool
        warnings.filterwarnings("ignore")

        trace = Trace(z, y_bin, p, beta, algo_labels, opts)
        print("  -> TRACE is calculating the space area and density.")
        ninst = z.shape[0]
        nalgos = y_bin.shape[1]

        space = trace.build(z,np.ones((ninst, 1), dtype=bool))

        good = []
        best = []
        summary=pd.DataFrame()
        # good: List[Optional[Footprint]] = [None] * len(algo_labels)
        # best: List[Optional[Footprint]] = [None] * len(algo_labels

        print(f"    -> Space area: {space.area} | Space density: {space.density}")

        print("-" * 10)
        print("  -> TRACE is calculating the algorithm footprints.")

        for i in range(nalgos):
            start_time = time.time()
            print(f"    -> Good performance footprint for '{algo_labels[i]}'")
            good.append(trace.build(z, y_bin[:, i]))
            print(f"    -> Best performance footprint for '{algo_labels[i]}'")
            best.append(trace.build(z, p == i))
            elapsed_time = time.time() - start_time
            print(f"    -> Algorithm '{algo_labels[i]}' completed. Elapsed time: {elapsed_time:.2f}s")

        print("-" * 10)
        print("  -> TRACE is detecting and removing contradictory " +
              "sections of the footprints.")
        for i in range(nalgos):
            print(f"  -> Base algorithm '{algo_labels[i]}'")
            start_base = time.time()
            for j in range(i + 1, nalgos):
                print(f"      -> TRACE is comparing '{algo_labels[i]}'" +
                    f" with '{algo_labels[j]}'")

                start_test = time.time()
                [good[i], best[j]] = trace.contra(best[i], best[j], p == i, p == j)
                print(f"      -> Test algorithm '{algo_labels[j]}'"+
                      f" completed. Elapsed time: {time.time() - start_test:.2f}s")
        elapsed_time = time.time() - start_base
        print(f"  -> Base algorithm '{algo_labels[i]}' completed. "
              f"Elapsed time: {elapsed_time:.2f}s")

        print("-" * 10)
        print("  -> TRACE is calculating the beta-footprint.")
        hard = trace.build(z,np.logical_not(beta))

        print("-" * 10)
        print("  -> TRACE is preparing the summary table.")

        summary_columns=["","Area_Good", "Area_Good_Normalized",
                         "Density_Good", "Density_Good_Normalized", "Purity_Good",
                         "Area_Best","Area_Best_Normalized", "Density_Best",
                        "Density_Best_Normalized", "Purity_Best"]
        summary = pd.DataFrame(index=algo_labels, columns=summary_columns)

        for i in range(nalgos):
            summary_good = trace.summary(footprint=good[i], space_area=space.area,
                                         space_density=space.density)
            summary_best = trace.summary(footprint=best[i], space_area=space.area,
                                         space_density=space.density)

            # Concatenate summaries for good and best performance
            row_data =  [algo_labels[i], *summary_good, *summary_best]
            row = pd.DataFrame([row_data],columns=summary_columns)

            row = row.round(3)
            summary = pd.concat([summary, row]).dropna()

        summary.set_index("",inplace=True)

        out = TraceOut(space,good,best,hard,summary)
        print("  -> TRACE has completed. Footprint analysis results:")
        return out

    """
    % =========================================================================
    % SUBFUNCTIONS
    % =========================================================================
    """


    def build(
        self,
        z,
        y_bin,
    ) -> Footprint:
        """Build footprints for good or best performance of algorithms.

        Args
        ----------
        z: NDArray[np.double]
            The space of instances.
        y_bin: NDArray[np.bool_]
            Binary indicators of performance.
        opts: TraceOptions
            Configuration options for TRACE.

        Returns
        -------
        Footprint: A footprint structure containing polygons, area, density, and purity.
        """
        # TODO: Rewrite TRACEbuild logic in python
        # raise NotImplementedError
        # Temporary return statement
        return self.throw()

    def contra(
        self,
        base: Footprint,
        test: Footprint,
        y_base: NDArray[np.bool_],
        y_test: NDArray[np.bool_],
    ) -> tuple[Footprint, Footprint]:
        """Detect and remove contradictory sections between two algorithm footprints.

        Parameters
        ----------
        base, Footprint:
            the footprints of base
        test , Footprint:
            the footprints of test
        z,NDArray[np.double]:
            The space of instances.
        y_base,NDArray[np.bool_]:
            Performance indicators
        y_test,NDArray[np.bool_]:
            Performance indicators
        opts,TraceOptions:
            Configuration options for TRACE.

        Returns
        -------
            tuple[Footprint, Footprint]
            still need to decide the return values type.
        """
        # not sure whether the returned value is tuple or list, needs further decision
        # TODO: Rewrite TRACEcontra logic in python
        # raise NotImplementedError
        pass


    def tight(
        self,
        polygon: PolyShape,
    ) -> PolyShape:
        """Refer the original Matlab function to get more info.

        Parameters
        ----------
        polygon : PolyShape
            The initial polygon shape.
        z : NDArray[np.double]
            The space of instances.
        y_bin : NDArray[np.bool_]
            Not pretty sure the meaning of this parameter
        opts : TraceOptions
            Configuration options for TRACE

        Returns
        -------
        PolyShape
            Not pretty sure the meaning
        """
        # TODO: Rewrite TRACEtight logic in python
        # raise NotImplementedError
        pass


    # note that for polydata, it is  highly probably a 2 dimensional array
    def fitpoly(
        self,
        poly_data: NDArray[np.double],
    ) -> PolyShape:
        """Fits a polygon to the given data points according to TRACE criteria.

        Parameters
        ----------
        poly_data : NDArray[np.double]
            Not pretty sure the meaning.
        z : NDArray[np.double]
            Not pretty sure the meaning.
        y_bin : NDArray[np.bool_]
            Not pretty sure the meaning.
        opts : TraceOptions
            Configuration options for TRACE,

        Returns
        -------
        PolyShape
            Not pretty sure the meaning.
        """
        # TODO: Rewrite TRACEfitpoly logic in python
        # raise NotImplementedError
        pass


    def summary(
        self,
        footprint: Footprint,
        space_area: float,
        space_density: float,
    ) -> list[float]:
        """Generate a summary of a footprint's relative characteristics.

        Parameters
        ----------
        footprint : Footprint
            The footprint for which to generate a summary.
        space_area : double
            Not pretty sure the meaning.
        space_density : double
            Not pretty sure the meaning.

        Returns
        -------
        list[float]
            A list containing summary statistics of the footprint,
            such as its area, normalized area, density, normalized density, and purity.
        """
        # TODO: Rewrite TRACEsummary logic in python
        # raise NotImplementedError
        pass


    def throw(
        self,
    ) -> Footprint:
        """Generate a default 'empty' footprint.

        Returns
        -------
        Footprint
            with polygon set to an empty list and all numerical values set to 0,
            indicating an insufficient data scenario.
        """
        # TODO: Rewrite TRACEthrow logic in python
        # raise NotImplementedError
        pass


    def dbscan(
        self,
        x: NDArray[np.double],
        k: int,
        eps: float,
    ) -> tuple[NDArray[np.intc], NDArray[np.intc]]:
        """Perform DBSCAN clustering on the given data set.

        Parameters
        ----------
        x : NDArray[np.double]
            Data set for clustering,
        k : int
            The minimum number of neighbors within `eps` radius
        eps : double
            The maximum distance between two points for one
            to be considered as in the neighborhood of the other.
            note that parameter:eps could be dropped.

        Returns
        -------
        tuple[NDArray[np.intc], NDArray[np.intc]]
            tuple with arrays: the first indicates the cluster labels for each point,
            and the second array indicates the point types (core, border, outlier).
            not sure whether the returned value is tuple or list, needs further decision
        """
        # TODO: Rewrite dbscan logic in python

        # raise NotImplementedError
        pass


    def epsilon(
        self,
        x: NDArray[np.double],
        k: int,
    ) -> float:
        """Estimates the optimal epsilon value for DBSCAN based on the data.

        Parameters
        ----------
        x : NDArray[np.double]
            The data set used for clustering.
        k : int
            The minimum number of neighbors within `eps`
            radius to consider a point as a core point.

        Returns
        -------
        double
            The estimated optimal epsilon value for the given data set and `k`.
        """
        # TODO: Rewrite epsilon logic in python
        # raise NotImplementedError
        pass


    def dist(
        self,
        i: NDArray[np.double],
        x: NDArray[np.double],
    ) -> NDArray[np.double]:
        """Calculate the Euclidean distance between a point and multiple other points.

        Parameters
        ----------
        i : NDArray[np.double]
            an object (1,n).
        x : NDArray[np.double]
            data matrix (m,n); m-objects, n-variables.

        Returns
        -------
        NDArray[np.double]
            Euclidean distance (m,1).
        """
        # TODO: Rewrite dist logic in python
        #raise NotImplementedError
        pass<|MERGE_RESOLUTION|>--- conflicted
+++ resolved
@@ -21,12 +21,8 @@
 import pandas as pd
 from numpy.typing import NDArray
 
-<<<<<<< HEAD
 # Local application/library specific imports
 from matilda.data.model import Footprint, PolyShape, TraceOut
-=======
-from matilda.data.model import Footprint, PolyShape, TraceDataChanged, TraceOut
->>>>>>> e6e33b7d
 from matilda.data.option import TraceOptions
 
 
