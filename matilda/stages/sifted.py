--- conflicted
+++ resolved
@@ -336,7 +336,6 @@
                 metric="correlation",
             )
 
-<<<<<<< HEAD
         # suggest k value that has highest silhoulette score if k is not the default
         # value and not the maximum nth cluster
         max_k_silhoulette = max(silhouette_scores, key=lambda k: silhouette_scores[k])
@@ -349,12 +348,9 @@
         # matlab returning numOfObservation, inspected K value, criterion values,
         # and optimal K, but in python lets do k value first need to deal with, if
         # user choose optimal silhouette value, should change the output
-        return labels[self.opts.k]
-=======
         # check if silhoulette value is in bell shape, meaning increasing then decreasing
         # if max is not last, then can recommend max value, if last then how?
-        print(silhouette_scores)
->>>>>>> 397f43db
+        return labels[self.opts.k]
 
     def compute_correlation(self) -> tuple[NDArray[np.double], NDArray[np.double]]:
         """Calculate the Pearson correlation coefficient for the dataset by row.
