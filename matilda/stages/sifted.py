"""Provides functionality for feature selection and optimization in data analysis.

The SIFTED function performs the following steps:
  - Feature correlation analysis to reduce the dimensionality of the feature space.
  - Clustering of features based on their correlation to identify distinct groups.
  - Optimization using genetic algorithms (GA) or brute-force search to find the best
    feature combination that optimizes a specific cost function, typically related to
    model performance.
"""

import numpy as np
import pygad
from numpy.typing import NDArray
from scipy.stats import pearsonr
from sklearn.cluster import KMeans
from sklearn.metrics import silhouette_score
from sklearn.model_selection import KFold, cross_val_score
from sklearn.neighbors import KNeighborsClassifier

from matilda.data.model import SiftedDataChanged, SiftedOut
from matilda.data.options import PilotOptions, SiftedOptions
from matilda.stages.pilot import Pilot


class NotEnoughFeatureError(Exception):
    """Raised when there is not enough feature to continue feature selection."""

    def __init__(self, msg: str) -> None:
        """Initialise the NotEnoughFeatureError.

        Args:
            msg (str): error message to be displayed.
        """
        super().__init__(msg)


class Sifted:
    """See file docstring."""

    MIN_FEAT_REQUIRED: int = 3
    PVAL_THRESHOLD: float = 0.05
    KFOLDS: int = 5
    K_NEIGHBORS: int = 3

    x: NDArray[np.double]
    y: NDArray[np.double]
    y_bin: NDArray[np.bool_]
    feat_labels: NDArray[np.str_]
    opts: SiftedOptions

    rho: NDArray[np.double]
    pval: NDArray[np.double]
    selvars: NDArray[np.intc]
    clust: NDArray[np.bool_]
    x_aux: NDArray[np.double]
    cv_partition: KFold
    ga_cache: dict[str, float]

    def __init__(
        self,
        x: NDArray[np.double],
        y: NDArray[np.double],
        y_bin: NDArray[np.bool_],
        feat_labels: list[str],
        opts: SiftedOptions,
    ) -> None:
        """Initialize the Sifted stage.

        Args
        ----
            x (NDarray): The feature matrix (instances x features) to process.
            y (NDArray): The algorithm matrix (instances x algorithm performances).
            y_bin (NDArray): Binary labels for algorithm perfromance from prelim.
            feat_labels(list[str]): List of feature labels.
            opts (SiftedOptions): Sifted options.
        """
        self.x = x
        self.y = y
        self.y_bin = y_bin
        self.feat_labels = np.array(feat_labels)
        self.opts = opts

        self.rng = np.random.default_rng(seed=0)
        self.ga_cache = {}

    @staticmethod
    def run(
        x: NDArray[np.double],
        y: NDArray[np.double],
        y_bin: NDArray[np.bool_],
        feat_labels: list[str],
        opts: SiftedOptions,
    ) -> tuple[SiftedDataChanged, SiftedOut]:
        """Process data matrices and options to produce a sifted dataset.

        Args
        ----
            x: The feature matrix (instances x features).
            y: The performance matrix (instances x algorithms).
            y_bin: The binary performance matrix
            feat_labels: A list of feature labels.
            opts: An instance of `SiftedOptions` containing processing
                parameters.

        Returns
        -------
            A tuple containing the processed feature matrix and
            SiftedOut
        """
        sifted = Sifted(x=x, y=y, y_bin=y_bin, feat_labels=feat_labels, opts=opts)

        nfeats = x.shape[1]

        if nfeats <= 1:
            raise NotEnoughFeatureError(
                "-> There is only 1 feature. Stopping space construction.",
            )

        if nfeats <= Sifted.MIN_FEAT_REQUIRED:
            print(
                "-> There are 3 or less features to do selection.",
                "Skipping feature selection.",
            )
            sifted.selvars = np.arange(nfeats)
            return sifted.get_output()

        sifted.select_features_by_performance()

        nfeats = sifted.x_aux.shape[1]

        if nfeats <= 1:
            raise NotEnoughFeatureError(
                "-> There is only 1 feature. Stopping space construction.",
            )

        if nfeats <= Sifted.MIN_FEAT_REQUIRED:
            print(
                "-> There are 3 or less features to do selection.",
                "Skipping correlation clustering selection.",
            )
            sifted.x = sifted.x_aux
            return sifted.get_output()

        if nfeats <= opts.k:
            print(
                "-> There are less features than clusters.",
                "Skipping correlation clustering selection.",
            )
            sifted.x = sifted.x_aux
            return sifted.get_output()

        sifted.select_features_by_clustering()
        sifted.find_best_combination()

        return sifted.get_output()

    def select_features_by_performance(self) -> NDArray[np.double]:
        """Select features based on correlation with performance."""
        print("-> Selecting features based on correlation with performance.")

        self.rho, self.pval = self.compute_correlation()

        # Create a boolean mask where calculated pval exceeds threshold
        insignificant_pval = self.pval > Sifted.PVAL_THRESHOLD

        # Filter out insignificant correlations and take absolute values of correlations
        rho = self.rho
        rho[np.isnan(self.rho) | insignificant_pval] = 0
        rho = np.abs(rho)

        # Sort the correlations in descending order
        row = np.argsort(-rho, axis=0)
        # sorted_rho = np.take_along_axis(rho, row, axis=0)

        nfeats = self.x.shape[1]
        selvars = np.zeros(nfeats, dtype=bool)

        # Take the most correlated feature for each algorithm
        selvars[np.unique(row[0, :])] = True

        # Take any feature that has correlation at least equal to opts.rho
        for i in range(nfeats):
            selvars[np.unique(row[i, rho[i, :] >= self.opts.rho])] = True

        # Get indices of selected features
        self.selvars = np.where(selvars)[0]
        self.x_aux = self.x[:, self.selvars]
        
        return self.x_aux

        
    def select_features_by_clustering(self) -> NDArray[np.double]:
        """Select features based on clustering."""
        print("-> Selecting features based on correlation clustering.")
        self.evaluate_cluster()

        kmeans = KMeans(
            n_clusters=self.opts.k,
            max_iter=self.opts.max_iter,
            n_init=self.opts.replicates,
            random_state=self.rng.integers(1000),
        )

        cluster_labels = kmeans.fit_predict(self.x_aux.T)
        
        print('this is cluster label')
        print(cluster_labels)

        # Create a boolean matrix where each column represents a cluster
        self.clust = np.zeros((self.x_aux.shape[1], self.opts.k), dtype=bool)
        for i in range(self.opts.k):
            self.clust[:, i] = (cluster_labels == i)
            
        return cluster_labels

    def find_best_combination(self) -> None:
        """Find the best combination of features, using genetic algorithm."""
        self.cv_partition = KFold(
            n_splits=Sifted.KFOLDS,
            shuffle=True,
            random_state=None,
        )

        ga_instance = pygad.GA(
            fitness_func=self.cost_fcn,
            num_generations=self.opts.num_generations,
            num_parents_mating=self.opts.num_parents_mating,
            sol_per_pop=self.opts.sol_per_pop,
            gene_type=int,
            num_genes=self.opts.k,
            parent_selection_type=self.opts.parent_selection_type,
            K_tournament=self.opts.k_tournament,
            keep_elitism=self.opts.keep_elitism,
            crossover_type=self.opts.crossover_type,
            crossover_probability=self.opts.cross_over_probability,
            mutation_type=self.opts.mutation_type,
            mutation_probability=self.opts.mutation_probability,
            # stop_criteria: saturate_5 or reach_0 (don't know if it is possible both)
            stop_criteria=self.opts.stop_criteria,
            random_seed=0,
            init_range_low=1,
            init_range_high=self.x_aux.shape[1],
        )

        ga_instance.run()

        best_solution, _, _ = ga_instance.best_solution()

        # Decode the chromosome
        decoder = np.zeros(self.x_aux.shape[1], dtype=bool)
        for i in range(self.opts.k):
            aux = np.where(self.clust[:, i])[0]
            selected = aux[int(best_solution[i]) % aux.size]
            decoder[selected] = True

        self.selvars = np.array(self.selvars)[decoder]
        self.x = self.x[:, self.selvars]

        print(
            f"-> Keeping {self.x.shape[1]} out of {self.x_aux.shape[1]}",
            "features (clustering).",
        )

    def cost_fcn(
        self,
        instance: pygad.GA,  # noqa: ARG002
        solutions: NDArray[np.intc],
        solution_idx: int,  # noqa: ARG002
    ) -> float:
        """Fitness function to evaluate the quality of solution in genetic algorithm.

        Args
        ----
            instance (pygad.GA): The instance of the genetic algorithm.
            solutions (NDArray[np.intc]): The array of integer values representing the
                solution to be evaluated.
            solution_idx (int): The index of the solution being evaluated.

        Returns
        -------
            float: The fitness score of the solution, representing the negative mean
                squared error of the k-NN classification.
        """
        idx = np.zeros(self.x.shape[1], dtype=bool)
        for i, value in enumerate(solutions):
            aux = np.where(self.clust[:, i])[0]
            selected = aux[value % aux.size]
            idx[selected] = True

        key = "".join(map(str, idx.astype(int)))

        if key in self.ga_cache:
            return self.ga_cache[key]

        _, out = Pilot.run(
            self.x[:, idx],
            self.y,
            self.feat_labels[idx].tolist(),
            PilotOptions.default(),
        )

        z = out.z

        y = -np.inf
        for i in range(self.y.shape[1]):
            knn = KNeighborsClassifier(n_neighbors=Sifted.K_NEIGHBORS)
            scores = cross_val_score(
                knn, z, self.y_bin[:, i],
                cv=self.cv_partition,
                scoring="neg_mean_squared_error",
            )
            y = max(y, -scores.mean())

        self.ga_cache[key] = y

        return y


    def evaluate_cluster(self) -> NDArray[np.intc]:
        """Evaluate cluster based on silhouette scores.

        Returns
        -------
            dict[int, NDArray]: A dictionary containing the labels of the clusters
        """
        min_clusters = 2
        max_clusters = self.x_aux.shape[1]

        silhouette_scores, labels = {}, {}

        for n in range(min_clusters, max_clusters):
            kmeans = KMeans(
                n_clusters=n,
                n_init="auto",
                random_state=self.rng.integers(1000),
            )
            cluster_labels = kmeans.fit_predict(self.x_aux.T)
            labels[n] = cluster_labels
            silhouette_scores[n] = silhouette_score(
                self.x_aux.T,
                cluster_labels,
                metric="correlation",
            )

        # suggest k value that has highest silhoulette score if k is not the default
        # value and not the maximum nth cluster
        max_k_silhoulette = max(silhouette_scores, key=lambda k: silhouette_scores[k])
        if max_k_silhoulette not in (self.opts.k, max_clusters):
            print(
                f"    Suggested k value {max_k_silhoulette} with silhoulette score of",
                f"{silhouette_scores[max_k_silhoulette]:.4f}",
            )

        # matlab returning numOfObservation, inspected K value, criterion values,
        # and optimal K, but in python lets do k value first need to deal with, if
        # user choose optimal silhouette value, should change the output
        # check if silhoulette value is in bell shape, meaning increasing then
        # decreasing if max is not last, then can recommend max value, if last then how?
        return labels[self.opts.k]

    def compute_correlation(self) -> tuple[NDArray[np.double], NDArray[np.double]]:
        """Calculate the Pearson correlation coefficient for the dataset by row.

        Returns:
        -------
            tuple(NDArray[np.double], NDArray[np.double]: rho and p value calculated
                by Pearson correlation.
        """
        rows = self.x.shape[1]
        cols = self.y.shape[1]

        rho = np.zeros((rows, cols))
        pval = np.zeros((rows, cols))

        for i in range(rows):
            for j in range(cols):
                x_col = self.x[:, i]
                y_col = self.y[:, j]

                # Filter out NaN values of pairs
                valid_indices = ~np.isnan(x_col) & ~np.isnan(y_col)

                if np.any(valid_indices):
                    # Compute Pearson correlation for valid pairs
                    rho[i, j], pval[i, j] = pearsonr(
                        x_col[valid_indices],
                        y_col[valid_indices],
                    )
                else:
                    # Set value to Nan if there is no valid pairs
                    rho[i, j], pval[i,j] = np.nan, np.nan

        return (rho, pval)

    def get_output(self) -> tuple[SiftedDataChanged, SiftedOut]:
        """Generate outputs of Sifted stage.

        Returns
        -------
            tuple[SiftedDataChanged, SiftedOut]: SiftedDataChanged contains data that
                is changed during the Sifted stage and SiftedOut contains data generated
                from Sifted stage.
        """
        data_changed = SiftedDataChanged(x=self.x)
        output = SiftedOut(
            rho=self.rho,
            pval=self.pval,
            selvars=self.selvars,
            clust=self.clust,
        )
<<<<<<< HEAD
        return (data_changed, output)


if __name__ == "__main__":
    csv_path_x = script_dir / "tmp_data/clustering/0-input_X.csv"
    csv_path_y = script_dir / "tmp_data/clustering/0-input_Y.csv"
    csv_path_ybin = script_dir / "tmp_data/clustering/0-input_Ybin.csv"
    csv_path_feat_labels = script_dir / "tmp_data/clustering/0-input_featlabels.csv"

    input_x = np.genfromtxt(csv_path_x, delimiter=",")
    input_y = np.genfromtxt(csv_path_y, delimiter=",")
    input_ybin = np.genfromtxt(csv_path_ybin, delimiter=",")
    feat_labels = np.genfromtxt(csv_path_feat_labels, delimiter=",", dtype=str).tolist()

    opts = SiftedOptions.default()

    data_change, sifted_output = Sifted.run(input_x, input_y, input_ybin, feat_labels, opts)
    
    print('done !')

    np.savetxt(script_dir / "tmp_data/clustering_output/sifted_x.csv", data_change.x, delimiter=",")
=======
        return (data_changed, output)
>>>>>>> 15f27118
<|MERGE_RESOLUTION|>--- conflicted
+++ resolved
@@ -408,7 +408,6 @@
             selvars=self.selvars,
             clust=self.clust,
         )
-<<<<<<< HEAD
         return (data_changed, output)
 
 
@@ -429,7 +428,4 @@
     
     print('done !')
 
-    np.savetxt(script_dir / "tmp_data/clustering_output/sifted_x.csv", data_change.x, delimiter=",")
-=======
-        return (data_changed, output)
->>>>>>> 15f27118
+    np.savetxt(script_dir / "tmp_data/clustering_output/sifted_x.csv", data_change.x, delimiter=",")