"""SIFTED Stage: Feature Selection and Optimization.

This class provides functionality for feature selection, clustering, and optimization
in data analysis using the SIFTED algorithm. The main steps include:

- Feature correlation analysis to identify the most relevant features based on their
  correlation with performance metrics.
- Clustering of features to group similar ones and further reduce dimensionality.
- Optimization through genetic algorithms (GA) or brute-force search to select the
  best feature combination, maximizing a model's performance.

Attributes
----------
MIN_FEAT_REQUIRED : int
    Minimum number of features required for feature selection to proceed.
PVAL_THRESHOLD : float
    Threshold for statistical significance in feature-performance correlations.
KFOLDS : int
    Number of folds for cross-validation during feature selection.
K_NEIGHBORS : int
    Number of neighbors for k-NN used in the fitness function of the genetic algorithm.

Methods
-------
__init__(...)
    Initializes the SIFTED stage with the input feature and performance matrices,
    binary performance labels, raw data, and other parameters.
_run(...)
    Executes the SIFTED algorithm to perform feature selection and optimization.
sifted(...)
    Main function that orchestrates the SIFTED algorithm for feature selection and
    clustering, including optimization.
select_features_by_performance(...)
    Selects features based on their correlation with performance metrics.
select_features_by_clustering(...)
    Selects features based on clustering of feature correlations.
find_best_combination(...)
    Uses a genetic algorithm to find the best feature combination that maximizes
    classification performance.
evaluate_cluster(...)
    Evaluates the clustering process using silhouette scores to suggest optimal
    cluster numbers.
compute_correlation(...)
    Computes Pearson correlation coefficients between features and performance metrics.
"""

from typing import NamedTuple

import numpy as np
import pandas as pd
import pygad
from numpy.typing import NDArray
from scipy.stats import pearsonr
from sklearn.cluster import KMeans
from sklearn.metrics import silhouette_score
from sklearn.model_selection import KFold, cross_val_score
from sklearn.neighbors import KNeighborsClassifier

from matilda.data.model import DataDense
from matilda.data.options import (
    ParallelOptions,
    PilotOptions,
    SelvarsOptions,
    SiftedOptions,
)
from matilda.stages.pilot import PilotStage
from matilda.stages.stage import Stage
from matilda.utils.filter import do_filter


class NotEnoughFeatureError(Exception):
    """Raised when there is not enough feature to continue feature selection."""

    def __init__(self, msg: str) -> None:
        """Initialise the NotEnoughFeatureError.

        Parameters
        ----------
        msg : str
            error message to be displayed.
        """
        super().__init__(msg)


<<<<<<< HEAD

class SiftedInput(NamedTuple):
    """Inputs for the Sifted stage.

    Attributes
    ----------
    x : NDArray[np.double]
        Feature matrix to be processed (instances x features).
    y : NDArray[np.double]
        Algorithm performance matrix (instances x algorithms).
    y_bin : NDArray[np.bool_]
        Binary matrix indicating good algorithm performance.
    x_raw : NDArray[np.double]
        Raw feature matrix.
    y_raw : NDArray[np.double]
        Raw performance matrix.
    beta : NDArray[np.bool_]
        Binary selection for good features.
    num_good_algos : NDArray[np.double]
        Number of good algorithms for each feature.
    y_best : NDArray[np.double]
        Best algorithm performance for each instance.
    p : NDArray[np.int_]
        Correlation p-values for features.
    inst_labels : pd.Series
        Instance labels for the dataset.
    feat_labels : list[str]
        List of feature labels.
    s: pd.Series | None
        TODO: This.
    opts: SiftedOptions
        TODO: This.
    opts_selvars: SelvarsOptions
        TODO: This.
    data_dense: DataDense
        TODO: This.
    parallel_options : ParallelOptions
        TODO: This.

=======
class SiftedInput(NamedTuple):
    """Inputs for the Sifted stage.

    Attributes
    ----------
    x : NDArray[np.double]
        Feature matrix to be processed (instances x features).
    y : NDArray[np.double]
        Algorithm performance matrix (instances x algorithms).
    y_bin : NDArray[np.bool_]
        Binary matrix indicating good algorithm performance.
    x_raw : NDArray[np.double]
        Raw feature matrix.
    y_raw : NDArray[np.double]
        Raw performance matrix.
    beta : NDArray[np.bool_]
        Binary selection for good features.
    num_good_algos : NDArray[np.double]
        Number of good algorithms for each feature.
    y_best : NDArray[np.double]
        Best algorithm performance for each instance.
    p : NDArray[np.int_]
        Correlation p-values for features.
    inst_labels : pd.Series
        Instance labels for the dataset.
    feat_labels : list[str]
        List of feature labels.
    s: pd.Series | None
        TODO: This.
    opts: SiftedOptions
        TODO: This.
    opts_selvars: SelvarsOptions
        TODO: This.
    data_dense: DataDense
        TODO: This.
    parallel_options : ParallelOptions
        TODO: This.

>>>>>>> 2c68039e
    """

    x: NDArray[np.double]
    y: NDArray[np.double]
    y_bin: NDArray[np.bool_]
    x_raw: NDArray[np.double]
    y_raw: NDArray[np.double]
    beta: NDArray[np.bool_]
    num_good_algos: NDArray[np.double]
    y_best: NDArray[np.double]
    p: NDArray[np.int_]
    inst_labels: pd.Series  # type: ignore[type-arg]
    feat_labels: list[str]
<<<<<<< HEAD
    s: pd.Series | None # type: ignore[type-arg]
=======
    s: pd.Series | None  # type: ignore[type-arg]
>>>>>>> 2c68039e
    sifted_options: SiftedOptions
    selvars_options: SelvarsOptions
    data_dense: DataDense | None
    parallel_options: ParallelOptions

<<<<<<< HEAD
=======

>>>>>>> 2c68039e
class SiftedOutput(NamedTuple):
    """Outputs from the Sifted stage.

    Attributes
    ----------
    selvars
        NDArray[np.intc]
        Array of selected feature indices.
    idx
        NDArray[np.intc]
        Array of selected algorithm indices.
    rho
        NDArray[np.double] | None
        Coefficients or feature weights after the sifted stage.
    pval
        NDArray[np.double] | None
        Performance metrics after the sifted stage.
    silhouette_scores
        list[float] | None
        List of p-values for the sifted features.
    clust
        NDArray[np.bool_] | None
        Boolean array indicating whether features were selected or not.
    """

    x: NDArray[np.double]
    y: NDArray[np.double]
    y_bin: NDArray[np.bool_]
    x_raw: NDArray[np.double]
    y_raw: NDArray[np.double]
    beta: NDArray[np.bool_]
    num_good_algos: NDArray[np.double]
    y_best: NDArray[np.double]
    p: NDArray[np.int_]
    inst_labels: pd.Series  # type: ignore[type-arg]
    s: pd.Series | None  # type: ignore[type-arg]
    feat_labels: list[str]
    selvars: NDArray[np.intc]
    idx: NDArray[np.intc]
    rho: NDArray[np.double] | None
    pval: NDArray[np.double] | None
    silhouette_scores: list[float] | None
    clust: NDArray[np.bool_] | None


class SiftedStage(Stage[SiftedInput, SiftedOutput]):
    """Class for SIFTED stage."""

    MIN_FEAT_REQUIRED: int = 3
    PVAL_THRESHOLD: float = 0.05
    KFOLDS: int = 5
    K_NEIGHBORS: int = 3
    parallel_options: ParallelOptions

    def __init__(
        self,
        x: NDArray[np.double],
        y: NDArray[np.double],
        y_bin: NDArray[np.bool_],
        x_raw: NDArray[np.double],
        y_raw: NDArray[np.double],
        beta: NDArray[np.bool_],
        num_good_algos: NDArray[np.double],
        y_best: NDArray[np.double],
        p: NDArray[np.int_],
        inst_labels: pd.Series,  # type: ignore[type-arg]
        s: pd.Series | None,  # type: ignore[type-arg]
        feat_labels: list[str],
        opts: SiftedOptions,
        parallel_options: ParallelOptions,
    ) -> None:
        """Define the input variables for the stage.

        Args
        -----
        x : NDArray[np.double]
            Feature matrix to be processed (instances x features).
        y : NDArray[np.double]
            Algorithm performance matrix (instances x algorithms).
        y_bin : NDArray[np.bool_]
            Binary matrix indicating good algorithm performance.
        feat_labels : list[str]
            List of feature labels.
        x_raw : NDArray[np.double]
            Raw feature matrix.
        y_raw : NDArray[np.double]
            Raw performance matrix.
        beta : NDArray[np.bool_]
            Binary selection for good features.
        num_good_algos : NDArray[np.double]
            Number of good algorithms for each feature.
        y_best : NDArray[np.double]
            Best algorithm performance for each instance.
        p : NDArray[np.int_]
            Correlation p-values for features.
        inst_labels : pd.Series
            Instance labels for the dataset.
        parallel_options : ParallelOptions
            An instance of ParallelOptions containing parallel processing parameters.
        """
        self.x = x
        self.y = y
        self.y_bin = y_bin
        self.feat_labels = np.array(feat_labels)
        self.x_raw = x_raw
        self.y_raw = y_raw
        self.beta = beta
        self.num_good_algos = num_good_algos
        self.y_best = y_best
        self.p = p
        self.inst_labels = inst_labels
        self.s = s
        self.opts = opts
        self.parallel_options = parallel_options
<<<<<<< HEAD

    @staticmethod
    def _inputs() -> type[SiftedInput]:
        return SiftedInput

    @staticmethod
    def _outputs() -> type[SiftedOutput]:
        return SiftedOutput

    @staticmethod
    def _run(inputs: SiftedInput) -> SiftedOutput:
        """Execute the sifted stage of the pipeline using the provided options and data.

        Args
        -------
        opts : SiftedOptions
            Options for configuring the Sifted stage.
        opts_selvars : SelvarsOptions
            Selection variables options used for filtering.
        data_dense : Data
            Dense data representation used for processing.

        Return
        -------
        selvars
            NDArray[np.intc]
            Array of selected feature indices.
        idx
            NDArray[np.intc]
            Array of selected algorithm indices.
        rho
            NDArray[np.double] | None
            Coefficients or feature weights after the sifted stage.
        pval
            NDArray[np.double] | None
            Performance metrics after the sifted stage.
        silhouette_scores
            list[float] | None
            List of p-values for the sifted features.
        clust
            NDArray[np.bool_] | None
            Boolean array indicating whether features were selected or not.
        """
        return SiftedStage.sifted(
            x = inputs.x,
            y = inputs.y,
            y_bin = inputs.y_bin,
            feat_labels = inputs.feat_labels,
            opts = inputs.sifted_options,
            opts_selvars = inputs.selvars_options,
            data_dense = inputs.data_dense,
            x_raw = inputs.x_raw,
            y_raw = inputs.y_raw,
            beta = inputs.beta,
            num_good_algos = inputs.num_good_algos,
            y_best = inputs.y_best,
            p = inputs.p,
            inst_labels = inputs.inst_labels,
            s = inputs.s,
            parallel_options = inputs.parallel_options,
        )

    @staticmethod
=======

    @staticmethod
    def _inputs() -> type[SiftedInput]:
        return SiftedInput

    @staticmethod
    def _outputs() -> type[SiftedOutput]:
        return SiftedOutput

    @staticmethod
    def _run(inputs: SiftedInput) -> SiftedOutput:
        """Execute the sifted stage of the pipeline using the provided options and data.

        Args
        -------
        opts : SiftedOptions
            Options for configuring the Sifted stage.
        opts_selvars : SelvarsOptions
            Selection variables options used for filtering.
        data_dense : Data
            Dense data representation used for processing.

        Return
        -------
        selvars
            NDArray[np.intc]
            Array of selected feature indices.
        idx
            NDArray[np.intc]
            Array of selected algorithm indices.
        rho
            NDArray[np.double] | None
            Coefficients or feature weights after the sifted stage.
        pval
            NDArray[np.double] | None
            Performance metrics after the sifted stage.
        silhouette_scores
            list[float] | None
            List of p-values for the sifted features.
        clust
            NDArray[np.bool_] | None
            Boolean array indicating whether features were selected or not.
        """
        return SiftedStage.sifted(
            x=inputs.x,
            y=inputs.y,
            y_bin=inputs.y_bin,
            feat_labels=inputs.feat_labels,
            opts=inputs.sifted_options,
            opts_selvars=inputs.selvars_options,
            data_dense=inputs.data_dense,
            x_raw=inputs.x_raw,
            y_raw=inputs.y_raw,
            beta=inputs.beta,
            num_good_algos=inputs.num_good_algos,
            y_best=inputs.y_best,
            p=inputs.p,
            inst_labels=inputs.inst_labels,
            s=inputs.s,
            parallel_options=inputs.parallel_options,
        )

    @staticmethod
>>>>>>> 2c68039e
    def sifted(
        x: NDArray[np.double],
        y: NDArray[np.double],
        y_bin: NDArray[np.bool_],
        x_raw: NDArray[np.double],
        y_raw: NDArray[np.double],
        beta: NDArray[np.bool_],
        num_good_algos: NDArray[np.double],
        y_best: NDArray[np.double],
        p: NDArray[np.int_],
        inst_labels: pd.Series,  # type: ignore[type-arg]
        s: pd.Series | None,  # type: ignore[type-arg]
        feat_labels: list[str],
        opts: SiftedOptions,
        opts_selvars: SelvarsOptions,
        data_dense: DataDense | None,
        parallel_options: ParallelOptions,
    ) -> SiftedOutput:
        """See file docstring."""
        sifted = SiftedStage(
            x,
            y,
            y_bin,
            x_raw,
            y_raw,
            beta,
            num_good_algos,
            y_best,
            p,
            inst_labels,
            s,
            feat_labels,
            opts,
            parallel_options,
        )

        return sifted._sifted(  # noqa: SLF001
<<<<<<< HEAD
            opts_selvars = opts_selvars,
            data_dense = data_dense,
=======
            opts_selvars=opts_selvars,
            data_dense=data_dense,
>>>>>>> 2c68039e
        )

    def _sifted(
        self,
        opts_selvars: SelvarsOptions,
        data_dense: DataDense | None,
    ) -> SiftedOutput:
        """See file docstring."""
        x = self.x
        y = self.y
        y_bin = self.y_bin
        x_raw = self.x_raw
        y_raw = self.y_raw
        beta = self.beta
        num_good_algos = self.num_good_algos
        y_best = self.y_best
        p = self.p
        inst_labels = self.inst_labels
        s = self.s
        feat_labels = self.feat_labels
        opts = self.opts

        nfeats = x.shape[1]
        idx = np.arange(nfeats)
        rng = np.random.default_rng(seed=0)

        # Prepare for Filter
        bydensity = (
<<<<<<< HEAD
            opts_selvars is not None and
            "density_flag" in opts_selvars.__dict__ and
            opts_selvars.density_flag and
            "min_distance" in opts_selvars.__dict__ and
            isinstance(opts_selvars.min_distance , float) and
            "selvars_type" in opts_selvars.__dict__ and
            isinstance(opts_selvars.selvars_type , str)
=======
            opts_selvars is not None
            and "density_flag" in opts_selvars.__dict__
            and opts_selvars.density_flag
            and "min_distance" in opts_selvars.__dict__
            and isinstance(opts_selvars.min_distance, float)
            and "selvars_type" in opts_selvars.__dict__
            and isinstance(opts_selvars.selvars_type, str)
>>>>>>> 2c68039e
        )

        if nfeats <= 1:
            raise NotEnoughFeatureError(
                "-> There is only 1 feature. Stopping space construction.",
            )

        if nfeats <= SiftedStage.MIN_FEAT_REQUIRED:
            print(
                "-> There are 3 or less features to do selection.",
                "Skipping feature selection.",
            )
            selvars = np.arange(nfeats)
            return SiftedOutput(
                x,
                y,
                y_bin,
                x_raw,
                y_raw,
                beta,
                num_good_algos,
                y_best,
                p,
                inst_labels,
                s,
                list(feat_labels),
                selvars,
                idx,
                None,
                None,
                None,
                None,
            )

        print("-> Selecting features based on correlation with performance.")

        x_aux, rho, pval, selvars = self.select_features_by_performance()

        nfeats = x_aux.shape[1]

        if nfeats <= 1:
            raise NotEnoughFeatureError(
                "-> There is only 1 feature. Stopping space construction.",
            )

        if nfeats <= SiftedStage.MIN_FEAT_REQUIRED:
            print(
                "-> There are 3 or less features to do selection.",
                "Skipping correlation clustering selection.",
            )
            return SiftedOutput(
                x_aux,
                y,
                y_bin,
                x_raw,
                y_raw,
                beta,
                num_good_algos,
                y_best,
                p,
                inst_labels,
                s,
                [feat_labels[i] for i in selvars],
                selvars,
                idx,
                rho,
                pval,
                None,
                None,
            )

        if nfeats <= opts.k:
            print(
                "-> There are less features than clusters.",
                "Skipping correlation clustering selection.",
            )
            return SiftedOutput(
                x_aux,
                y,
                y_bin,
                x_raw,
                y_raw,
                beta,
                num_good_algos,
                y_best,
                p,
                inst_labels,
                s,
                [feat_labels[i] for i in selvars],
                selvars,
                idx,
                rho,
                pval,
                None,
                None,
            )

        print("-> Selecting features based on correlation clustering.")

        silhouette_scores, _ = self.evaluate_cluster(x_aux, rng)

        clust, _ = self.select_features_by_clustering(x_aux, rng)

        x_aux, selvars = self._find_best_combination(x_aux, clust, selvars, rng)

        print(f"Bydensity value is : {bydensity}")
        # Run filter for small experiment
        if bydensity and data_dense is not None:
            subset_index, _, _, _ = do_filter(
                data_dense.x[:, selvars],
                data_dense.y,
                data_dense.y_bin,
                opts_selvars.selvars_type,
                opts_selvars.min_distance,
            )
            subset_index = ~subset_index
            if data_dense.s is not None:
                s = data_dense.s[subset_index]
            return SiftedOutput(
                data_dense.x[subset_index][:selvars],
                data_dense.y[subset_index][:],
                data_dense.y_bin[subset_index][:],
                data_dense.x_raw[subset_index][:],
                data_dense.y_raw[subset_index][:],
                data_dense.beta[subset_index],
                data_dense.num_good_algos[subset_index],
                data_dense.y_best[subset_index][:],
                data_dense.p[subset_index],
                data_dense.inst_labels[subset_index],
                s,
                [feat_labels[i] for i in selvars],
                selvars,
                idx,
                rho,
                pval,
                silhouette_scores,
                clust,
            )
        return SiftedOutput(
            x_aux,
            y,
            y_bin,
            x_raw,
            y_raw,
            beta,
            num_good_algos,
            y_best,
            p,
            inst_labels,
            s,
            [feat_labels[i] for i in selvars],
            selvars,
            idx,
            rho,
            pval,
            silhouette_scores,
            clust,
        )

    def select_features_by_performance(
        self,
    ) -> tuple[
        NDArray[np.double],
        NDArray[np.double],
        NDArray[np.double],
        NDArray[np.intc],
    ]:
        """Select features based on correlation with performance.

        Args
        -----
        None

        Return
        -----
        x_aux : NDArray[np.double]
            Filtered feature matrix after selection.
        rho : NDArray[np.double]
            Pearson correlation coefficients between features and performance.
        pval : NDArray[np.double]
            p-values for the correlation coefficients.
        selvars : NDArray[np.intc]
            Indices of the selected features.
        """
        rho, pval = self._compute_correlation(self.x, self.y)

        # Create a boolean mask where calculated pval exceeds threshold
        insignificant_pval = pval > self.PVAL_THRESHOLD

        # Filter out insignificant correlations and take absolute values of correlations
        filtered_rho = rho
        filtered_rho[np.isnan(rho) | insignificant_pval] = 0
        filtered_rho = np.abs(filtered_rho)

        # Sort the correlations in descending order
        row = np.argsort(-filtered_rho, axis=0)
        # sorted_rho = np.take_along_axis(rho, row, axis=0)

        nfeats = self.x.shape[1]
        selvars = np.zeros(nfeats, dtype=bool)

        # Take the most correlated feature for each algorithm
        selvars[np.unique(row[0, :])] = True

        # Take any feature that has correlation at least equal to opts.rho
        for i in range(nfeats):
            selvars[np.unique(row[i, rho[i, :] >= self.opts.rho])] = True

        # Get indices of selected features
        selvars = np.where(selvars)[0]
        x_aux = self.x[:, selvars]

        return (x_aux, rho, pval, selvars)

    def select_features_by_clustering(
        self,
        x_aux: NDArray[np.double],
        rng: np.random.Generator,
    ) -> tuple[NDArray[np.bool_], NDArray[np.intc]]:
        """Select features based on clustering.

        Parameters
        ----------
        x_aux : NDArray[np.double]
            Auxiliary feature matrix used for clustering.
        rng : np.random.Generator
            Random number generator for reproducibility.

        Returns
        -------
        clust : NDArray[np.bool_]
            Boolean matrix where each column represents a cluster.
        cluster_labels : NDArray[np.intc]
            Labels for the clusters.
        """
        kmeans = KMeans(
            n_clusters=self.opts.k,
            max_iter=self.opts.max_iter,
            n_init=self.opts.replicates,
            random_state=rng.integers(1000),
        )

        cluster_labels: NDArray[np.intc] = kmeans.fit_predict(x_aux.T)

        # Create a boolean matrix where each column represents a cluster
        clust = np.zeros((x_aux.shape[1], self.opts.k), dtype=bool)
        for i in range(self.opts.k):
            clust[:, i] = cluster_labels == i

        return clust, cluster_labels

    @staticmethod
    def cost_fcn(
        instance: pygad.GA,
        solutions: NDArray[np.intc],
        _solution_idx: int,
    ) -> float:
        """Fitness function to evaluate the quality of solution in GA.

        Parameters
        ----------
        instance : pygad.GA
            The instance of the genetic algorithm.
        solutions : NDArray[np.intc]
            The array of integer values representing the solution to be evaluated.
        solution_idx : int
            The index of the solution being evaluated.

        Returns
        -------
        float
            The fitness score of the solution, representing the negative mean
            squared error of the k-NN classification.
        """
        idx = np.zeros(instance.selfx.shape[1], dtype=bool)

        for i, value in enumerate(solutions):
            aux = np.where(instance.clust[:, i])[0]
            selected = aux[value % aux.size]
            idx[selected] = True

        out = PilotStage.pilot(
            instance.selfx[:, idx],
            instance.selfy,
            instance.selffeat_labels[idx].tolist(),
            PilotOptions.default(),
            False,
        )

        z = out.z

        y = -np.inf
        for i in range(instance.selfy.shape[1]):
            knn = KNeighborsClassifier(n_neighbors=SiftedStage.K_NEIGHBORS)
            scores: NDArray[np.double] = cross_val_score(
                knn,
                z,
                instance.selfy_bin[:, i].astype(int),
                cv=instance.cv_partition,
                scoring="neg_mean_squared_error",
            )
            y = max(y, -scores.mean())

        return y

    def _find_best_combination(
        self,
        x_aux: NDArray[np.double],
        clust: NDArray[np.bool_],
        selvars: NDArray[np.intc],
        rng: np.random.Generator,
    ) -> tuple[NDArray[np.double], NDArray[np.intc]]:
        """Find the best combination of features, using genetic algorithm.

        Parameters
        ----------
        x_aux : NDArray[np.double]
            Auxiliary feature matrix used in the optimization process.
        clust : NDArray[np.bool_]
            Boolean matrix where each column represents a cluster.
        selvars : NDArray[np.intc]
            Selected variables to be processed.
        rng : np.random.Generator
            Random number generator for reproducibility.

        Returns
        -------
        selected_x : NDArray[np.double]
            Matrix with selected features after optimization
        decoded_selvars : NDArray[np.intc]
            Indices of the selected features.
        """
        cv_partition = KFold(
            n_splits=SiftedStage.KFOLDS,
            shuffle=True,
            random_state=rng.integers(1000),
        )

        ga_instance = pygad.GA(
            fitness_func=SiftedStage.cost_fcn,
            num_generations=self.opts.num_generations,
            num_parents_mating=self.opts.num_parents_mating,
            sol_per_pop=self.opts.sol_per_pop,
            gene_type=int,
            num_genes=self.opts.k,
            parent_selection_type=self.opts.parent_selection_type,
            K_tournament=self.opts.k_tournament,
            keep_elitism=self.opts.keep_elitism,
            crossover_type=self.opts.crossover_type,
            crossover_probability=self.opts.cross_over_probability,
            mutation_type=self.opts.mutation_type,
            mutation_probability=self.opts.mutation_probability,
            # stop_criteria: saturate_5 or reach_0 (don't know if it is possible both)
            stop_criteria=self.opts.stop_criteria,
            random_seed=int(rng.integers(1000)),
            init_range_low=1,
            init_range_high=x_aux.shape[1],
            save_solutions=True,
            parallel_processing=["process", self.parallel_options.n_cores],
        )

        ga_instance.selfx = self.x
        ga_instance.selfy = self.y
        ga_instance.selfy_bin = self.y_bin
        ga_instance.cv_partition = cv_partition
        ga_instance.clust = clust
        ga_instance.selffeat_labels = self.feat_labels

        ga_instance.run()

        best_solution, best_solution_fitness, _ = ga_instance.best_solution()

        print(f"Cost value of the GA algorithm is:  {best_solution_fitness}")

        # Decode the chromosome
        decoder = np.zeros(x_aux.shape[1], dtype=bool)
        for i in range(self.opts.k):
            aux = np.where(clust[:, i])[0]
            selected = aux[int(best_solution[i]) % aux.size]
            decoder[selected] = True

        decoded_selvars = np.array(selvars)[decoder]
        selected_x = self.x[:, decoded_selvars]

        print(
            f"-> Keeping {selected_x.shape[1]} out of {x_aux.shape[1]}",
            "features (clustering).",
        )

        return selected_x, decoded_selvars

    def evaluate_cluster(
        self,
        x_aux: NDArray[np.double],
        rng: np.random.Generator,
    ) -> tuple[list[float], NDArray[np.intc]]:
        """Evaluate cluster based on silhouette scores.

        Parameters
        ----------
        x_aux : NDArray[np.double]
            Auxiliary feature matrix used for clustering.
        rng : np.random.Generator
            Random number generator for reproducibility.

        Returns
        -------
        silhouette_scores : list[float]
            Silhouette scores for different cluster configurations.
        cluster_labels : NDArray[np.intc]
            Labels for the selected cluster configuration.
        """
        min_clusters = 2
        max_clusters = x_aux.shape[1]

        silhouette_scores: list[float] = []
        labels: dict[int, NDArray[np.intc]] = {}

        for n in range(min_clusters, max_clusters):
            kmeans = KMeans(
                n_clusters=n,
                n_init="auto",
                random_state=rng.integers(1000),
            )
            cluster_labels = kmeans.fit_predict(x_aux.T)
            labels[n] = cluster_labels
            silhouette_scores.append(
                silhouette_score(
                    x_aux.T,
                    cluster_labels,
                    metric="correlation",
                ),
            )

        # suggest k value that has highest silhoulette score if k is not the default
        # value and not the maximum nth cluster
        max_k_silhoulette_index = np.argmax(silhouette_scores)
        max_k_silhoulette = min_clusters + max_k_silhoulette_index

        if max_k_silhoulette not in (self.opts.k, max_clusters):
            print(
                f"    Suggested k value {max_k_silhoulette} with silhoulette score of",
                f"{silhouette_scores[max_k_silhoulette]:.4f}",
            )

        # matlab returning numOfObservation, inspected K value, criterion values,
        # and optimal K, but in python lets do k value first need to deal with, if
        # user choose optimal silhouette value, should change the output
        # check if silhoulette value is in bell shape, meaning increasing then
        # decreasing if max is not last, then can recommend max value.
        return silhouette_scores, labels[self.opts.k]

    def _compute_correlation(
        self,
        x: NDArray[np.double],
        y: NDArray[np.double],
    ) -> tuple[NDArray[np.double], NDArray[np.double]]:
        """Calculate the Pearson correlation coefficient for the dataset by row.

        Parameters
        ----------
        x : NDArray[np.double]
            Feature matrix for the correlation calculation.
        y : NDArray[np.double]
            Performance matrix for correlation.

        Returns
        -------
        rho : NDArray[np.double]
            Pearson correlation coefficients between features and performance.
        pval : NDArray[np.double]
            p-values for the correlation coefficients.
        """
        rows = x.shape[1]
        cols = y.shape[1]

        rho = np.zeros((rows, cols))
        pval = np.zeros((rows, cols))

        for i in range(rows):
            for j in range(cols):
                x_col = x[:, i]
                y_col = y[:, j]

                # Filter out NaN values of pairs
                valid_indices = ~np.isnan(x_col) & ~np.isnan(y_col)

                if np.any(valid_indices):
                    # Compute Pearson correlation for valid pairs
                    rho[i, j], pval[i, j] = pearsonr(
                        x_col[valid_indices],
                        y_col[valid_indices],
                    )
                else:
                    # Set value to Nan if there is no valid pairs
                    rho[i, j], pval[i, j] = np.nan, np.nan

        return (rho, pval)<|MERGE_RESOLUTION|>--- conflicted
+++ resolved
@@ -81,8 +81,6 @@
         """
         super().__init__(msg)
 
-
-<<<<<<< HEAD
 
 class SiftedInput(NamedTuple):
     """Inputs for the Sifted stage.
@@ -122,46 +120,6 @@
     parallel_options : ParallelOptions
         TODO: This.
 
-=======
-class SiftedInput(NamedTuple):
-    """Inputs for the Sifted stage.
-
-    Attributes
-    ----------
-    x : NDArray[np.double]
-        Feature matrix to be processed (instances x features).
-    y : NDArray[np.double]
-        Algorithm performance matrix (instances x algorithms).
-    y_bin : NDArray[np.bool_]
-        Binary matrix indicating good algorithm performance.
-    x_raw : NDArray[np.double]
-        Raw feature matrix.
-    y_raw : NDArray[np.double]
-        Raw performance matrix.
-    beta : NDArray[np.bool_]
-        Binary selection for good features.
-    num_good_algos : NDArray[np.double]
-        Number of good algorithms for each feature.
-    y_best : NDArray[np.double]
-        Best algorithm performance for each instance.
-    p : NDArray[np.int_]
-        Correlation p-values for features.
-    inst_labels : pd.Series
-        Instance labels for the dataset.
-    feat_labels : list[str]
-        List of feature labels.
-    s: pd.Series | None
-        TODO: This.
-    opts: SiftedOptions
-        TODO: This.
-    opts_selvars: SelvarsOptions
-        TODO: This.
-    data_dense: DataDense
-        TODO: This.
-    parallel_options : ParallelOptions
-        TODO: This.
-
->>>>>>> 2c68039e
     """
 
     x: NDArray[np.double]
@@ -175,20 +133,12 @@
     p: NDArray[np.int_]
     inst_labels: pd.Series  # type: ignore[type-arg]
     feat_labels: list[str]
-<<<<<<< HEAD
-    s: pd.Series | None # type: ignore[type-arg]
-=======
     s: pd.Series | None  # type: ignore[type-arg]
->>>>>>> 2c68039e
     sifted_options: SiftedOptions
     selvars_options: SelvarsOptions
     data_dense: DataDense | None
     parallel_options: ParallelOptions
 
-<<<<<<< HEAD
-=======
-
->>>>>>> 2c68039e
 class SiftedOutput(NamedTuple):
     """Outputs from the Sifted stage.
 
@@ -303,71 +253,6 @@
         self.s = s
         self.opts = opts
         self.parallel_options = parallel_options
-<<<<<<< HEAD
-
-    @staticmethod
-    def _inputs() -> type[SiftedInput]:
-        return SiftedInput
-
-    @staticmethod
-    def _outputs() -> type[SiftedOutput]:
-        return SiftedOutput
-
-    @staticmethod
-    def _run(inputs: SiftedInput) -> SiftedOutput:
-        """Execute the sifted stage of the pipeline using the provided options and data.
-
-        Args
-        -------
-        opts : SiftedOptions
-            Options for configuring the Sifted stage.
-        opts_selvars : SelvarsOptions
-            Selection variables options used for filtering.
-        data_dense : Data
-            Dense data representation used for processing.
-
-        Return
-        -------
-        selvars
-            NDArray[np.intc]
-            Array of selected feature indices.
-        idx
-            NDArray[np.intc]
-            Array of selected algorithm indices.
-        rho
-            NDArray[np.double] | None
-            Coefficients or feature weights after the sifted stage.
-        pval
-            NDArray[np.double] | None
-            Performance metrics after the sifted stage.
-        silhouette_scores
-            list[float] | None
-            List of p-values for the sifted features.
-        clust
-            NDArray[np.bool_] | None
-            Boolean array indicating whether features were selected or not.
-        """
-        return SiftedStage.sifted(
-            x = inputs.x,
-            y = inputs.y,
-            y_bin = inputs.y_bin,
-            feat_labels = inputs.feat_labels,
-            opts = inputs.sifted_options,
-            opts_selvars = inputs.selvars_options,
-            data_dense = inputs.data_dense,
-            x_raw = inputs.x_raw,
-            y_raw = inputs.y_raw,
-            beta = inputs.beta,
-            num_good_algos = inputs.num_good_algos,
-            y_best = inputs.y_best,
-            p = inputs.p,
-            inst_labels = inputs.inst_labels,
-            s = inputs.s,
-            parallel_options = inputs.parallel_options,
-        )
-
-    @staticmethod
-=======
 
     @staticmethod
     def _inputs() -> type[SiftedInput]:
@@ -431,7 +316,6 @@
         )
 
     @staticmethod
->>>>>>> 2c68039e
     def sifted(
         x: NDArray[np.double],
         y: NDArray[np.double],
@@ -469,13 +353,8 @@
         )
 
         return sifted._sifted(  # noqa: SLF001
-<<<<<<< HEAD
-            opts_selvars = opts_selvars,
-            data_dense = data_dense,
-=======
             opts_selvars=opts_selvars,
             data_dense=data_dense,
->>>>>>> 2c68039e
         )
 
     def _sifted(
@@ -504,15 +383,6 @@
 
         # Prepare for Filter
         bydensity = (
-<<<<<<< HEAD
-            opts_selvars is not None and
-            "density_flag" in opts_selvars.__dict__ and
-            opts_selvars.density_flag and
-            "min_distance" in opts_selvars.__dict__ and
-            isinstance(opts_selvars.min_distance , float) and
-            "selvars_type" in opts_selvars.__dict__ and
-            isinstance(opts_selvars.selvars_type , str)
-=======
             opts_selvars is not None
             and "density_flag" in opts_selvars.__dict__
             and opts_selvars.density_flag
@@ -520,7 +390,6 @@
             and isinstance(opts_selvars.min_distance, float)
             and "selvars_type" in opts_selvars.__dict__
             and isinstance(opts_selvars.selvars_type, str)
->>>>>>> 2c68039e
         )
 
         if nfeats <= 1:
