--- conflicted
+++ resolved
@@ -8,49 +8,6 @@
 from matilda.data.option import Options
 
 
-<<<<<<< HEAD
-=======
-def pythia(
-    z: NDArray[np.double],
-    y: NDArray[np.double],
-    y_bin: NDArray[np.double],
-    y_best: NDArray[np.double],
-    algo_labels: list[str],
-    opts: Options,
-) -> list[AlgorithmSummary]:
-    """
-    PYTHIA function for algorithm selection and performance evaluation using SVM.
-
-    :param Z: Feature matrix (instances x features).
-    :param Y: Target variable vector (not used directly in this function, but part
-    of the interface).
-    :param Ybin: Binary matrix indicating success/failure of algorithms.
-    :param Ybest: Vector containing the best performance of each instance.
-    :param algolabels: List of algorithm labels.
-    :param opts: Dictionary of options.
-
-    :return: Summary of performance for each algorithm.
-    """
-    print("  -> Initializing PYTHIA.")
-
-    # TODO Section 1: Initialize and standardize the dataset.
-
-    # TODO Section 2: Configure the SVM training process.
-    # (Including kernel function selection, library usage, hyperparameter strategy,
-    # and cost-sensitive classification.)
-
-    # TODO Section 3: Train SVM model for each algorithm & Evaluate performance.
-
-    # TODO Section 4: SVM model selection.
-
-    # TODO Section 5: SVM model selection.
-
-    # TODO Section 6: Generate output
-
-    raise NotImplementedError
-
-
->>>>>>> af1c5136
 class SvmRes:
     """Resent data resulting from SVM."""
 
@@ -72,7 +29,7 @@
         y_bin: NDArray[np.double],  # noqa: ARG004
         y_best: NDArray[np.double],  # noqa: ARG004
         algo_labels: list[str],  # noqa: ARG004
-        opts: Opts,  # noqa: ARG004
+        opts: Options,  # noqa: ARG004
     ) -> list[AlgorithmSummary]:
         """
         PYTHIA function for algorithm selection and performance evaluation using SVM.
