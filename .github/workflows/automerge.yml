name: Automerge

on:
  workflow_run:
<<<<<<< HEAD
    workflows: [ Staging, Merge Requirements Tests ]
    branches: [ Staging ]
=======
<<<<<<< Updated upstream
    workflows: [ Staging, Merge Requirements Tests ]
    branches: [ Staging ]
=======
    workflows: [Merge Requirements Tests]
    branches: [Staging]
>>>>>>> Stashed changes
>>>>>>> ace44981
    types:
      - completed

permissions:
  contents: write

jobs:
   automerge:
    runs-on: ubuntu-latest
    if: ${{ github.event.workflow_run.conclusion == 'success' }}

    steps:
      - name: Checkout code
        uses: actions/checkout@v3
        with:
          ref: 'main'

      - name: Setup Git Config
        run: |
          git config user.name "github-actions[bot]"
          git config user.email "github-actions[bot]@users.noreply.github.com"

      - name: Merge Staging into Main
        run: |
          git fetch origin Staging:Staging
          git merge --no-ff --no-edit --allow-unrelated-histories Staging
          git push origin HEAD:main

      - name: Clean up Pull Request
        if: failure()
        run: |
          git push origin --delete temp-merge-branch
          echo "Failed to merge Staging into Main."<|MERGE_RESOLUTION|>--- conflicted
+++ resolved
@@ -2,18 +2,8 @@
 
 on:
   workflow_run:
-<<<<<<< HEAD
-    workflows: [ Staging, Merge Requirements Tests ]
-    branches: [ Staging ]
-=======
-<<<<<<< Updated upstream
-    workflows: [ Staging, Merge Requirements Tests ]
-    branches: [ Staging ]
-=======
     workflows: [Merge Requirements Tests]
     branches: [Staging]
->>>>>>> Stashed changes
->>>>>>> ace44981
     types:
       - completed
 
