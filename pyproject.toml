[tool.poetry]
name = "matilda"
version = "0.1.0"
description = ""
authors = [
    "Your Name <you@example.com>",
    "Kushagra Khare <kharek@student.unimelb.edu.au>",
    "Nathan Harvey <nhharvey@student.unimelb.edu.au>",
    "Yusuf Berdan Güzel <yguzel@student.unimelb.edu.au>",

]
readme = "README.md"

[tool.poetry.dependencies]
python = "^3.12"
numpy = "^1.26.4"
pandas = "^2.2.1"
pandas-stubs = "^2.2.1.240316"
scikit-learn = "^1.4.2"
click = "^8.1.7"
black = "^24.4.2"
scipy = "^1.13.0"
pygad = "^3.3.1"
shapely = "^2.0.5"
matplotlib = "^3.9.2"
<<<<<<< HEAD
=======
alphashape = "^1.3.1"
>>>>>>> 88eb0438

[tool.poetry.group.dev.dependencies]
pytest = "^8.1.1"
poethepoet = "^0.25.0"
ruff = "^0.5.1"
mypy = "^1.9.0"
pdoc = "^14.4.0"
docconvert = "^2.1.0"

[build-system]
requires = ["poetry-core"]
build-backend = "poetry.core.masonry.api"

[tool.poe.tasks]
format_docstrings = "docconvert -o numpy matilda/ --in-place"
check_black = "black --preview ."
check_ruff = "ruff check --fix"
check_mypy = "mypy --strict ."

test_black = "black --preview --check ."
test_ruff = "ruff check --no-fix"

check.sequence = ["format_docstrings", "check_black", "check_ruff", "check_mypy"]
check.ignore_fail = "return_non_zero"

test.sequence = ["test_black", "test_ruff", "check_mypy"]
test.ignore_fail = "return_non_zero"

[tool.ruff]
# Exclude a variety of commonly ignored directories.
exclude = [
    ".bzr",
    ".direnv",
    ".eggs",
    ".git",
    ".git-rewrite",
    ".hg",
    ".ipynb_checkpoints",
    ".mypy_cache",
    ".nox",
    ".pants.d",
    ".pyenv",
    ".pytest_cache",
    ".pytype",
    ".ruff_cache",
    ".svn",
    ".tox",
    ".venv",
    ".vscode",
    "__pypackages__",
    "_build",
    "buck-out",
    "build",
    "dist",
    "node_modules",
    "site-packages",
    "venv",
]

# Same as Black.
line-length = 88
indent-width = 4

# Assume Python 3.12
target-version = "py312"


[tool.ruff.lint]
extend-select = [
    "F",
    "E",
    "W",
    "I",
    "N",
    "D",
    "UP",
    "ANN",
    "A",
    "COM",
    "DTZ",
    "ICN",
    "INP",
    "PT",
    "Q",
    "RET",
    "SLF",
    "SIM",
    "TID",
    "ARG",
    "PTH",
    "PL",
    "NPY",
    "RUF",

    "D107",
    "D211",
    "D212",
    "D402",
    "D410",
    "D415",
    "D417",
]

ignore = [
    "D203",
    "D212",

    # Don't care about too many arguments
    "PLR0913",

    # Temporary, while we are doing stubs
    "ARG001",

    # Deprecated, type annotation on self is unneeded
    "ANN101",

    # Collides with D416
    "D406",

    # Long functions are expected
    "PLR0915",
]

[tool.ruff.lint.pydocstyle]
# Use google style docstrings
convention = "numpy"

[tool.ruff.format]
# Enable reformatting of code snippets in docstrings.
docstring-code-format = true



[tool.mypy]
disallow_untyped_defs = 'True'

[[tool.mypy.overrides]]
module = [
    'sklearn',
    'sklearn.cluster',
    'sklearn.metrics',
    'sklearn.neighbors',
    'sklearn.model_selection',
    'scipy',
    'scipy.stats',
    'scipy.spatial',
    'scipy.spatial.distance',
    'shapely.geometry',
    'scipy.linalg',
    'scipy.optimize',
    'scipy.io',
<<<<<<< HEAD
=======
    'pygad',
    'shapely.ops' ,
    'scipy.special' ,
    'sklearn.cluster',
    'alphashape'
>>>>>>> 88eb0438
]
ignore_missing_imports = 'True'<|MERGE_RESOLUTION|>--- conflicted
+++ resolved
@@ -23,10 +23,7 @@
 pygad = "^3.3.1"
 shapely = "^2.0.5"
 matplotlib = "^3.9.2"
-<<<<<<< HEAD
-=======
 alphashape = "^1.3.1"
->>>>>>> 88eb0438
 
 [tool.poetry.group.dev.dependencies]
 pytest = "^8.1.1"
@@ -178,13 +175,10 @@
     'scipy.linalg',
     'scipy.optimize',
     'scipy.io',
-<<<<<<< HEAD
-=======
     'pygad',
     'shapely.ops' ,
     'scipy.special' ,
     'sklearn.cluster',
     'alphashape'
->>>>>>> 88eb0438
 ]
 ignore_missing_imports = 'True'