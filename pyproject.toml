--- conflicted
+++ resolved
@@ -16,12 +16,9 @@
 pandas-stubs = "^2.2.1.240316"
 scikit-learn = "^1.4.2"
 click = "^8.1.7"
-<<<<<<< HEAD
-matplotlib = "^3.9.0"
-=======
 black = "^24.4.2"
 scipy = "^1.13.0"
->>>>>>> f410c41e
+matplotlib = "^3.9.0"
 
 [tool.poetry.group.dev.dependencies]
 pytest = "^8.1.1"
