--- conflicted
+++ resolved
@@ -22,11 +22,8 @@
 scipy = "^1.13.0"
 shapely = "^2.0.5"
 matplotlib = "^3.9.2"
-<<<<<<< HEAD
 alphashape = "^1.3.1"
-=======
 loguru = "^0.7.2"
->>>>>>> f4a34c06
 
 [tool.poetry.group.dev.dependencies]
 pytest = "^8.1.1"
