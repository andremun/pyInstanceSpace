--- conflicted
+++ resolved
@@ -155,11 +155,8 @@
 module = [
     'sklearn',
     'scipy.stats',
-<<<<<<< HEAD
     'scipy',
-=======
     'scipy.spatial',
     'scipy.spatial.distance',
->>>>>>> 03c0f3df
 ]
 ignore_missing_imports = 'True'