--- conflicted
+++ resolved
@@ -16,11 +16,8 @@
 pandas-stubs = "^2.2.1.240316"
 scikit-learn = "^1.4.2"
 click = "^8.1.7"
-<<<<<<< HEAD
 black = "^24.4.2"
-=======
 scipy = "^1.13.0"
->>>>>>> e6e33b7d
 
 [tool.poetry.group.dev.dependencies]
 pytest = "^8.1.1"
