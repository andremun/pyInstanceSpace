--- conflicted
+++ resolved
@@ -17,21 +17,8 @@
 numpy = "^1.26.4"
 pandas = "^2.2.1"
 pandas-stubs = "^2.2.1.240316"
-<<<<<<< HEAD
-scikit-learn = "^1.4.1.post1"
-pytest = "^8.1.1"
-click = "^8.1.7"
-
-[tool.poetry.group.backend]
-optional = true
-
-[tool.poetry.group.backend.dependencies]
-fastapi = "^0.110.0"
-uvicorn = {extras = ["standard"], version = "^0.29.0"}
-=======
 scikit-learn = "^1.4.2"
 click = "^8.1.7"
->>>>>>> 15bb561c
 
 [tool.poetry.group.dev.dependencies]
 pytest = "^8.1.1"
